 {-# LANGUAGE DeriveGeneric #-}
 {-# LANGUAGE OverloadedStrings #-}
 {-# LANGUAGE FunctionalDependencies #-}

module Unison.Runtime.Remoting where

import Control.Monad
import Control.Exception.Base (finally)
import Data.ByteString (ByteString)
import Data.Bytes.Get (runGetS)
import Data.Bytes.Serial (Serial)
import Data.Text (Text)
import Data.Word (Word32)
import GHC.Generics
import Network.Socket
import System.IO.Streams (InputStream, OutputStream)
import System.IO.Streams.ByteString (readExactly)
import System.IO.Streams.Network (socketToStreams)
import Unison.Node (Node)
import Unison.Reference (Reference)
import Unison.Term (Term)
import Unison.Term.Extra ()
import Unison.Type (Type)
import qualified Control.Concurrent as Concurrent
import qualified Control.Concurrent.Map as CMap
import qualified Data.ByteString as ByteString
import qualified Data.Bytes.Put as Put
import qualified Data.Bytes.Serial as Serial
import qualified Data.Text as Text
import qualified System.IO.Streams as Streams

type CMap = CMap.Map

type Err = String
type Channel = Int
type Port = Int

type Host = Text

data Message t =
   Evaluate t
 | Result (Either Err t)
 deriving (Generic, Show)
instance Serial t => Serial (Message t)

data Address = Address Host Port Channel deriving (Generic, Show)
instance Serial Address

class Evaluate t env | env -> t where
  evaluate :: env -> t -> IO (Either Err t)

serve :: (Show t, Serial t, Evaluate t env)
      => env
      -> Address
      -> IO ()
serve env localAddr@(Address _ port _) = withSocketsDo $ do
  addrinfos <- getAddrInfo
    	 	(Just (defaultHints {addrFlags = [AI_PASSIVE]}))
	  	Nothing (Just $ show port)
  let serveraddr = head addrinfos

  sock <- socket (addrFamily serveraddr) Stream defaultProtocol
  bindSocket sock (addrAddress serveraddr)

  -- Start listening for connection requests.  Maximum queue size
  -- of 5 connection requests waiting to be accepted.
  listen sock 5

  -- Loop forever waiting for connections.  Ctrl-C to abort.
  procRequests sock

  where
  -- | Process incoming connection requests
  procRequests :: Socket -> IO ()
  procRequests mastersock = do
    (connsock, clientaddr) <- accept mastersock
    (i,o) <- Streams.socketToStreams connsock
    _ <- Concurrent.forkIO $ finally (messageHandler localAddr env i o) (close connsock)
    procRequests mastersock

---------------------
-- Message Format  --
---------------------
-- Number of bytes in sender address
---------------------
-- Receiver channel  ------
---------------------
-- Number of bytes in payload
---------------------
-- Payload ------
---------------------

----------
-- address size
-- hostname
-- port
-- channel  (this is the channel to reply to when evaluation completes)
-- channel  (the channel on the reciever that this message should go to)
-- payload size
-- payload: Evaluate (code)
----------

----------
-- address size -- these first 4 things don't matter yet
-- hostname
-- port
-- channel  (this is the channel to reply to when evaluation completes)
-- channel  (the channel on the reciever that this message should go to)
-- payload size
-- payload: Result (code)
----------

data Packet t = Packet Address Channel (Message t)

putPacket :: (Put.MonadPut m, Serial t) => Packet t -> m ()
putPacket (Packet addr chanTo m) = do
  Put.putByteString $ Put.runPutS (Serial.serialize addr)
  Serial.serialize chanTo
  Put.putByteString $ Put.runPutS (Serial.serialize m)

-- reads an int first that says how long the payload is.
-- then reads the payload and deserializes it
deserializeLengthEncoded :: Serial a => InputStream ByteString -> IO a
deserializeLengthEncoded i = deserialize' i 4 >>= deserialize' i where
  deserialize' :: Serial a => InputStream ByteString -> Int -> IO a
  deserialize' i n = readExactly n i >>= tryDeserialize "Int"

tryDeserialize :: Serial a => String -> ByteString -> IO a
tryDeserialize msg bytes =
  case runGetS Serial.deserialize bytes of
    Left err  -> fail $ "expected " ++ msg ++ ", got " ++ err
    Right a -> pure a

deserializeChannel :: InputStream ByteString -> IO Channel
deserializeChannel i = readExactly 4 i >>= tryDeserialize "Channel"

messageHandler :: (Show t, Serial t, Evaluate t env)
               => Address
               -> env
               -> InputStream ByteString
               -> OutputStream ByteString -> IO ()
messageHandler localAddr env i o = do
  addr <- deserializeLengthEncoded i -- reads the address size first, then the address
  chan <- deserializeChannel i
  msg  <- deserializeLengthEncoded i -- reads the message size first, then the message
  act localAddr env (Packet addr chan msg)

type Waiting t = CMap Channel (Either Err t)

act :: (Show t, Serial t, Evaluate t env) => Address -> env -> Packet t -> IO ()
act localAddr env (Packet sender@(Address host port chan) _ (Evaluate t)) = do
  -- evaluate
  e <- evaluate env t
  -- serialize and sent
  let bytes = Put.runPutS (putPacket (Packet localAddr chan (Result e)))
  client host port $ Streams.write (Just bytes)
act localAddr env (Packet remoteAddr chan (Result et)) = do
  putStrLn $ "from: " ++ show remoteAddr
  putStrLn $ "on channel: " ++ show chan
  putStrLn $ "got: " ++ show et
  -- todo, the real thing

-- tcp client via continuation
client :: Host -> Int -> (OutputStream ByteString -> IO ()) -> IO ()
client host port send = withSocketsDo $ do
  addrInfo <- getAddrInfo Nothing (Just $ Text.unpack host) (Just $ show port)
  let serverAddr = head addrInfo
  sock <- socket (addrFamily serverAddr) Stream defaultProtocol
  connect sock (addrAddress serverAddr)
  flip finally (sClose sock) $ do
    (_,o) <- Streams.socketToStreams sock
    send o

data DummyEnv = DummyEnv
data Prog = Prog [String] deriving (Show, Generic)
instance Serial Prog

instance Evaluate Prog DummyEnv where
  evaluate _ (Prog s) = return . return . Prog $ [join s]

<<<<<<< HEAD
main :: IO ()
main = do
  putStrLn "Local host: "
  ip <- getLine
  let localAddress = Address (Text.pack ip) 8080 0
  _ <- Concurrent.forkIO $ serve DummyEnv localAddress
  return ()
=======
send :: Serial t => Address -> Packet t -> IO ()
send (Address host port chan) p =
  client host port $
  Streams.write (Just . ByteString.drop 4 $ Put.runPutS (putPacket p))
>>>>>>> 2f47b92b
<|MERGE_RESOLUTION|>--- conflicted
+++ resolved
@@ -178,17 +178,15 @@
 instance Evaluate Prog DummyEnv where
   evaluate _ (Prog s) = return . return . Prog $ [join s]
 
-<<<<<<< HEAD
+send :: Serial t => Address -> Packet t -> IO ()
+send (Address host port chan) p =
+  client host port $
+  Streams.write (Just . ByteString.drop 4 $ Put.runPutS (putPacket p))
+
 main :: IO ()
 main = do
   putStrLn "Local host: "
   ip <- getLine
   let localAddress = Address (Text.pack ip) 8080 0
   _ <- Concurrent.forkIO $ serve DummyEnv localAddress
-  return ()
-=======
-send :: Serial t => Address -> Packet t -> IO ()
-send (Address host port chan) p =
-  client host port $
-  Streams.write (Just . ByteString.drop 4 $ Put.runPutS (putPacket p))
->>>>>>> 2f47b92b
+  return ()