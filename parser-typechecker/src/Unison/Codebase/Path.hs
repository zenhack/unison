--- conflicted
+++ resolved
@@ -27,11 +27,8 @@
 import qualified Unison.Name                   as Name
 import qualified Unison.HashQualified          as HQ
 import qualified Unison.HashQualified'         as HQ'
-<<<<<<< HEAD
 import Unison.Util.Monoid (intercalateMap)
-=======
 import qualified Unison.Lexer                  as Lexer
->>>>>>> 1380d5fb
 
 import Unison.Codebase.NameSegment (NameSegment(NameSegment), HQSegment, HQ'Segment)
 import qualified Unison.Codebase.NameSegment as NameSegment
