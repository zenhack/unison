{-# LANGUAGE OverloadedStrings #-}
{-# LANGUAGE PatternSynonyms #-}
{-# LANGUAGE ScopedTypeVariables #-}

module Unison.Codebase.FileCodebase2 where

import           Control.Monad                  ( forever, foldM )
import           Control.Monad.Extra            ( unlessM )
import           UnliftIO                       ( MonadIO
                                                , MonadUnliftIO
                                                , liftIO )
import           UnliftIO.Concurrent            ( forkIO
                                                , killThread
                                                )
import           UnliftIO.STM                   ( atomically )
import qualified Data.Char                     as Char
import           Data.Foldable                  ( traverse_, toList, forM_ )
import           Data.List.Split                ( splitOn )
import qualified Data.Map                      as Map
import           Data.Set                       ( Set )
import qualified Data.Set                      as Set
import           Data.Text                      ( Text )
import qualified Data.Text                     as Text
import           Data.Text.Encoding             ( encodeUtf8
                                                -- , decodeUtf8
                                                )
import           UnliftIO.Directory             ( createDirectoryIfMissing
                                                , doesFileExist
                                                , doesDirectoryExist
                                                , listDirectory
                                                , removeFile
                                                -- , removeDirectoryRecursive
                                                )
import           System.FilePath                ( FilePath
                                                , takeBaseName
                                                , takeFileName
                                                , (</>)
                                                )
import           System.Directory               ( copyFile )
import           System.Path                    ( replaceRoot
                                                , walkDir
                                                , subDirs
                                                , files
                                                )
import           Text.Read                      ( readMaybe )
import qualified Unison.Builtin2               as Builtin
import qualified Unison.Codebase2              as Codebase
import           Unison.Codebase2               ( Codebase(Codebase) )
import           Unison.Codebase.Causal2        ( Causal
                                                , RawHash(..)
                                                )
import qualified Unison.Codebase.Causal2       as Causal
import           Unison.Codebase.Branch2        ( Branch )
import qualified Unison.Codebase.Branch2       as Branch
import qualified Unison.Codebase.Serialization as S
import qualified Unison.Codebase.Serialization.V1
                                               as V1

import           Unison.Codebase.Patch          ( Patch(..) )
import qualified Unison.Codebase.Watch         as Watch
import qualified Unison.DataDeclaration        as DD
import qualified Unison.Hash                   as Hash
import qualified Unison.Reference              as Reference
import           Unison.Reference               ( Reference )
import qualified Unison.Term                   as Term
import qualified Unison.Type                   as Type
import qualified Unison.Util.TQueue            as TQueue
import           Unison.Var                     ( Var )
import qualified Unison.UnisonFile             as UF
-- import Debug.Trace

type CodebasePath = FilePath

data Err
  = InvalidBranchFile FilePath String
  | InvalidEditsFile FilePath String
  | NoBranchHead FilePath
  | CantParseBranchHead FilePath
  | AmbiguouslyTypeAndTerm Reference.Id
  | UnknownTypeOrTerm Reference
  deriving Show

termsDir, typesDir, branchesDir, branchHeadDir, editsDir :: CodebasePath -> FilePath
termsDir root = root </> "terms"
typesDir root = root </> "types"
branchesDir root = root </> "branches"
branchHeadDir root = branchesDir root </> "_head"
editsDir root = root </> "patches"

termDir, declDir :: CodebasePath -> Reference.Id -> FilePath
termDir root r = termsDir root </> componentId r
declDir root r = typesDir root </> componentId r

dependentsDir :: CodebasePath -> Reference -> FilePath
dependentsDir root r = root </> "dependents" </> case r of
  Reference.Builtin name -> "_builtin" </> encodeFileName name
  Reference.DerivedId hash -> componentId hash

watchesDir :: CodebasePath -> Text -> FilePath
watchesDir root UF.RegularWatch = root </> "watches" </> "_cache"
watchesDir root kind = root </> "watches" </> encodeFileName kind

-- https://superuser.com/questions/358855/what-characters-are-safe-in-cross-platform-file-names-for-linux-windows-and-os
encodeFileName :: Text -> FilePath
encodeFileName t = let
  go ('/' : rem) = "$forward-slash$" <> go rem
  go ('\\' : rem) = "$back-slash$" <> go rem
  go (':' : rem) = "$colon$" <> go rem
  go ('*' : rem) = "$star$" <> go rem
  go ('?' : rem) = "$question-mark$" <> go rem
  go ('"' : rem) = "$double-quote$" <> go rem
  go ('<' : rem) = "$less-than$" <> go rem
  go ('>' : rem) = "$greater-than$" <> go rem
  go ('|' : rem) = "$pipe$" <> go rem
  go ('$' : rem) = "$$" <> go rem
  go (c : rem) | not (Char.isPrint c && Char.isAscii c)
                 = "$b58" <> b58 [c] <> "$" <> go rem
               | otherwise = c : go rem
  go [] = []
  b58 = Hash.base58s . Hash.fromBytes . encodeUtf8 . Text.pack
  in if t == "." then "$dot$"
     else if t == ".." then "$dotdot$"
     else go (Text.unpack t)

termPath, typePath, declPath :: CodebasePath -> Reference.Id -> FilePath
termPath path r = termDir path r </> "compiled.ub"
typePath path r = termDir path r </> "type.ub"
declPath path r = declDir path r </> "compiled.ub"

branchPath :: CodebasePath -> Hash.Hash -> FilePath
branchPath root h = branchesDir root </> Hash.base58s h ++ ".ub"

editsPath :: CodebasePath -> Hash.Hash -> FilePath
editsPath root h = editsDir root </> Hash.base58s h ++ ".up"

touchDependentFile :: Reference.Id -> FilePath -> IO ()
touchDependentFile dependent fp = do
  createDirectoryIfMissing True fp
  writeFile (fp </> componentId dependent) ""

-- checks if `path` looks like a unison codebase
minimalCodebaseStructure :: CodebasePath -> [FilePath]
minimalCodebaseStructure root =
  [ termsDir root
  , typesDir root
  , branchesDir root
  , branchHeadDir root
  , editsDir root
  ]

-- checks if a minimal codebase structure exists at `path`
exists :: CodebasePath -> IO Bool
exists root =
  and <$> traverse doesDirectoryExist (minimalCodebaseStructure root)

-- creates a minimal codebase structure at `path`
initialize :: CodebasePath -> IO ()
initialize path =
  traverse_ (createDirectoryIfMissing True) (minimalCodebaseStructure path)

getRootBranch :: MonadIO m => CodebasePath -> m (Branch m)
getRootBranch root =
  liftIO (listDirectory $ branchHeadDir root) >>= \case
    []       -> failWith $ NoBranchHead (branchHeadDir root)
    [single] -> go single
    conflict -> traverse go conflict >>= \case
      x : xs -> foldM Branch.merge x xs
      []     -> failWith $ NoBranchHead (branchHeadDir root)
 where
  go single = case Hash.fromBase58 (Text.pack single) of
    Nothing -> failWith $ CantParseBranchHead single
    Just h  -> branchFromFiles root (RawHash h)
  branchFromFiles :: MonadIO m => FilePath -> Branch.Hash -> m (Branch m)
  branchFromFiles rootDir = Branch.read
    (deserializeRawBranch rootDir)
    (deserializeEdits rootDir)

  deserializeRawBranch
    :: MonadIO m
    => CodebasePath
    -> Causal.Deserialize m Branch.Raw Branch.Raw
  deserializeRawBranch root (RawHash h) = do
    let ubf = branchPath root h
    liftIO (S.getFromFile' (V1.getCausal0 V1.getRawBranch) ubf) >>= \case
      Left err -> failWith $ InvalidBranchFile ubf err
      Right c0 -> pure c0
  deserializeEdits :: MonadIO m => CodebasePath -> Branch.EditHash -> m Patch
  deserializeEdits root h =
    let file = editsPath root h in
    liftIO (S.getFromFile' V1.getEdits file) >>= \case
      Left err -> failWith $ InvalidEditsFile file err
      Right edits -> pure edits

putRootBranch
  :: MonadIO m => CodebasePath -> Branch m -> m ()
putRootBranch root b = do
  Branch.sync hashExists (serializeRawBranch root) (serializeEdits root) b
  updateCausalHead (branchHeadDir root) (Branch._history b)
  where
  hashExists :: MonadIO m => Branch.Hash -> m Bool
  hashExists (RawHash h) = liftIO $ doesFileExist (branchPath root h)
  serializeRawBranch
    :: (MonadIO m)
    => CodebasePath
    -> Causal.Serialize m Branch.Raw Branch.Raw
  serializeRawBranch root (RawHash h) rc = liftIO $
    S.putWithParentDirs
      (V1.putRawCausal V1.putRawBranch) (branchPath root h) rc
  serializeEdits :: MonadIO m
    => CodebasePath -> Branch.EditHash -> m Patch -> m ()
  serializeEdits root h medits = do
    edits <- medits
    unlessM (liftIO $ doesFileExist (editsPath root h)) $
      liftIO $ S.putWithParentDirs V1.putEdits (editsPath root h) edits


-- `headDir` is like ".unison/branches/head", or ".unison/edits/head";
-- not ".unison"
updateCausalHead :: MonadIO m => FilePath -> Causal n h e -> m ()
updateCausalHead headDir c = do
  let (RawHash h) = Causal.currentHash c
      hs = Hash.base58s h
  -- write new head
  liftIO $ writeFile (headDir </> hs) ""
  -- delete existing heads
  liftIO $ fmap (filter (/= hs)) (listDirectory headDir)
       >>= traverse_ (removeFile . (headDir </>))

-- decodeBuiltinName :: FilePath -> Maybe Text
-- decodeBuiltinName p =
--   decodeUtf8 . Hash.toBytes <$> Hash.fromBase58 (Text.pack p)

componentId :: Reference.Id -> String
componentId (Reference.Id h 0 1) = Hash.base58s h
componentId (Reference.Id h i n) =
  Hash.base58s h <> "-" <> show i <> "-" <> show n

-- todo: this is base58-i-n ?
parseHash :: String -> Maybe Reference.Id
parseHash s = case splitOn "-" s of
  [h]       -> makeId h 0 1
  [h, i, n] -> do
    x <- readMaybe i
    y <- readMaybe n
    makeId h x y
  _ -> Nothing
 where
  makeId h i n = (\x -> Reference.Id x i n) <$> Hash.fromBase58 (Text.pack h)

-- Adapted from
-- http://hackage.haskell.org/package/fsutils-0.1.2/docs/src/System-Path.html
copyDir :: (FilePath -> Bool) -> FilePath -> FilePath -> IO ()
copyDir predicate from to = do
  createDirectoryIfMissing True to
  walked <- walkDir from
  forM_ walked $ \d -> do
    mapM_ (createDirectoryIfMissing True . replaceRoot from to)
      . filter predicate
      $ subDirs d
    forM_ (filter predicate $ files d)
      $ \path -> copyFile path $ replaceRoot from to path

copyFromGit :: MonadIO m => FilePath -> FilePath -> m ()
copyFromGit = (liftIO .) . flip (copyDir (/= ".git"))

-- builds a `Codebase IO v a`, given serializers for `v` and `a`
codebase1
<<<<<<< HEAD
  :: (MonadUnliftIO m, Var v)
  => a
  -> S.Format v
  -> S.Format a
  -> CodebasePath
  -> Codebase m v a
codebase1 builtinTypeAnnotation (S.Format getV putV) (S.Format getA putA) path
  = Codebase getTerm
             getTypeOfTerm
             getDecl
             putTerm
             putDecl
             (getRootBranch path)
             (putRootBranch path)
             (branchHeadUpdates path)
             dependents
             (copyFromGit path)
             putRootBranch
 where
  getTerm h = liftIO $ S.getFromFile (V1.getTerm getV getA) (termPath path h)
  putTerm h e typ = liftIO $ do
    S.putWithParentDirs (V1.putTerm putV putA) (termPath path h) e
    S.putWithParentDirs (V1.putType putV putA) (typePath path h) typ
    -- Add the term as a dependent of its dependencies
    let deps = deleteComponent h $ Term.dependencies e <> Type.dependencies typ
    traverse_ (touchDependentFile h . dependentsDir path) deps
  getTypeOfTerm r = liftIO $ case r of
    Reference.Builtin _ ->
      pure
        $   fmap (const builtinTypeAnnotation)
        <$> Map.lookup r Builtin.termRefTypes
    Reference.DerivedId h ->
      S.getFromFile (V1.getType getV getA) (typePath path h)
  getDecl h = liftIO $ S.getFromFile
    (V1.getEither (V1.getEffectDeclaration getV getA)
                  (V1.getDataDeclaration getV getA)
    )
    (declPath path h)
  putDecl h decl = liftIO $ do
    S.putWithParentDirs
      (V1.putEither (V1.putEffectDeclaration putV putA)
                    (V1.putDataDeclaration putV putA)
      )
      (declPath path h)
      decl
    traverse_ (touchDependentFile h . dependentsDir path) deps
   where
    deps = deleteComponent h . DD.dependencies . either DD.toDataDecl id $ decl
  dependents :: MonadIO m => Reference -> m (Set Reference.Id)
  dependents r = do
    let d = dependentsDir path r
    e <- doesDirectoryExist d
    if e
      then do
=======
  :: forall m v a. (MonadUnliftIO m, Var v)
  => a -> S.Format v -> S.Format a -> CodebasePath -> Codebase m v a
codebase1 builtinTypeAnnotation (S.Format getV putV) (S.Format getA putA) path =
  Codebase getTerm
           getTypeOfTerm
           getDecl
           putTerm
           putDecl
           (getRootBranch path)
           (putRootBranch path)
           (branchHeadUpdates path)
           dependents
           (liftIO . flip copyDir path)
           watches
           getWatch
           putWatch
  where
    getTerm h = liftIO $ S.getFromFile (V1.getTerm getV getA) (termPath path h)
    putTerm h e typ = liftIO $ do
      S.putWithParentDirs (V1.putTerm putV putA) (termPath path h) e
      S.putWithParentDirs (V1.putType putV putA) (typePath path h) typ
      -- Add the term as a dependent of its dependencies
      let deps = deleteComponent h $ Term.dependencies e <> Type.dependencies typ
      traverse_ (touchDependentFile h . dependentsDir path) deps
    getTypeOfTerm r = liftIO $ case r of
      Reference.Builtin _ -> pure $
        fmap (const builtinTypeAnnotation) <$> Map.lookup r Builtin.termRefTypes
      Reference.DerivedId h ->
        S.getFromFile (V1.getType getV getA) (typePath path h)
    getDecl h = liftIO $ S.getFromFile
      (V1.getEither (V1.getEffectDeclaration getV getA)
                    (V1.getDataDeclaration getV getA)
      )
      (declPath path h)
    putDecl h decl = liftIO $ do
      S.putWithParentDirs
        (V1.putEither (V1.putEffectDeclaration putV putA)
                      (V1.putDataDeclaration putV putA)
        )
        (declPath path h)
        decl
      traverse_ (touchDependentFile h . dependentsDir path) deps
      where deps = deleteComponent h . DD.dependencies . either DD.toDataDecl id $ decl

    dependents :: Reference -> m (Set Reference.Id)
    dependents r = do
      let d = dependentsDir path r
      e <- doesDirectoryExist d
      if e then do
>>>>>>> 18862480
        ls <- listDirectory d
        pure . Set.fromList $ ls >>= (toList . parseHash)
      else pure Set.empty

    watches :: UF.WatchKind -> m [Reference.Id]
    watches k = liftIO $ do
      let wp = watchesDir path (Text.pack k)
      createDirectoryIfMissing True wp
      ls <- listDirectory wp
      pure $ ls >>= (toList . parseHash . takeFileName)

    getWatch :: UF.WatchKind -> Reference.Id -> m (Maybe (Codebase.Term v a))
    getWatch k id = liftIO $ do
      let wp = watchesDir path (Text.pack k)
      createDirectoryIfMissing True wp
      S.getFromFile (V1.getTerm getV getA) (wp </> componentId id <> ".ub")

    putWatch :: UF.WatchKind -> Reference.Id -> Codebase.Term v a -> m ()
    putWatch k id e = liftIO $
      S.putWithParentDirs (V1.putTerm putV putA)
                          (watchesDir path (Text.pack k) </> componentId id <> ".ub")
                          e

-- watches in `branchHeadDir root` for externally deposited heads;
-- parse them, and return them
branchHeadUpdates
  :: MonadUnliftIO m => CodebasePath -> m (m (), m (Set Branch.Hash))
branchHeadUpdates root = do
  branchHeadChanges      <- TQueue.newIO
  (cancelWatch, watcher) <- Watch.watchDirectory' (branchHeadDir root)
--  -- add .ubf file changes to intermediate queue
  watcher1               <-
    forkIO
    $ forever
    $ do
      -- Q: what does watcher return on a file deletion?
      -- A: nothing
        (filePath, _) <- watcher
        case hashFromFilePath filePath of
          Nothing -> failWith $ CantParseBranchHead filePath
          Just h ->
            atomically . TQueue.enqueue branchHeadChanges $ Branch.Hash h
  -- smooth out intermediate queue
  pure
    ( cancelWatch >> killThread watcher1
    , Set.fromList <$> Watch.collectUntilPause branchHeadChanges 400000
    )

hashFromFilePath :: FilePath -> Maybe Hash.Hash
hashFromFilePath = Hash.fromBase58 . Text.pack . takeBaseName

failWith :: MonadIO m => Err -> m a
failWith = fail . show

deleteComponent :: Reference.Id -> Set Reference -> Set Reference
deleteComponent r rs = Set.difference rs
  (Reference.members . Reference.componentFor . Reference.DerivedId $ r)<|MERGE_RESOLUTION|>--- conflicted
+++ resolved
@@ -265,62 +265,6 @@
 
 -- builds a `Codebase IO v a`, given serializers for `v` and `a`
 codebase1
-<<<<<<< HEAD
-  :: (MonadUnliftIO m, Var v)
-  => a
-  -> S.Format v
-  -> S.Format a
-  -> CodebasePath
-  -> Codebase m v a
-codebase1 builtinTypeAnnotation (S.Format getV putV) (S.Format getA putA) path
-  = Codebase getTerm
-             getTypeOfTerm
-             getDecl
-             putTerm
-             putDecl
-             (getRootBranch path)
-             (putRootBranch path)
-             (branchHeadUpdates path)
-             dependents
-             (copyFromGit path)
-             putRootBranch
- where
-  getTerm h = liftIO $ S.getFromFile (V1.getTerm getV getA) (termPath path h)
-  putTerm h e typ = liftIO $ do
-    S.putWithParentDirs (V1.putTerm putV putA) (termPath path h) e
-    S.putWithParentDirs (V1.putType putV putA) (typePath path h) typ
-    -- Add the term as a dependent of its dependencies
-    let deps = deleteComponent h $ Term.dependencies e <> Type.dependencies typ
-    traverse_ (touchDependentFile h . dependentsDir path) deps
-  getTypeOfTerm r = liftIO $ case r of
-    Reference.Builtin _ ->
-      pure
-        $   fmap (const builtinTypeAnnotation)
-        <$> Map.lookup r Builtin.termRefTypes
-    Reference.DerivedId h ->
-      S.getFromFile (V1.getType getV getA) (typePath path h)
-  getDecl h = liftIO $ S.getFromFile
-    (V1.getEither (V1.getEffectDeclaration getV getA)
-                  (V1.getDataDeclaration getV getA)
-    )
-    (declPath path h)
-  putDecl h decl = liftIO $ do
-    S.putWithParentDirs
-      (V1.putEither (V1.putEffectDeclaration putV putA)
-                    (V1.putDataDeclaration putV putA)
-      )
-      (declPath path h)
-      decl
-    traverse_ (touchDependentFile h . dependentsDir path) deps
-   where
-    deps = deleteComponent h . DD.dependencies . either DD.toDataDecl id $ decl
-  dependents :: MonadIO m => Reference -> m (Set Reference.Id)
-  dependents r = do
-    let d = dependentsDir path r
-    e <- doesDirectoryExist d
-    if e
-      then do
-=======
   :: forall m v a. (MonadUnliftIO m, Var v)
   => a -> S.Format v -> S.Format a -> CodebasePath -> Codebase m v a
 codebase1 builtinTypeAnnotation (S.Format getV putV) (S.Format getA putA) path =
@@ -333,7 +277,8 @@
            (putRootBranch path)
            (branchHeadUpdates path)
            dependents
-           (liftIO . flip copyDir path)
+           (copyFromGit path)
+           putRootBranch
            watches
            getWatch
            putWatch
@@ -370,7 +315,6 @@
       let d = dependentsDir path r
       e <- doesDirectoryExist d
       if e then do
->>>>>>> 18862480
         ls <- listDirectory d
         pure . Set.fromList $ ls >>= (toList . parseHash)
       else pure Set.empty
