{-# LANGUAGE GADTs #-}

module Unison.Codebase.Editor where

import           Data.Sequence              (Seq)
import           Data.Text                  (Text)
import           Unison.Codebase            (Codebase)
import           Unison.Codebase.Branch     (Branch, Branch0)
-- import           Unison.DataDeclaration     (DataDeclaration', EffectDeclaration')
import           Unison.Names               (Name, NameTarget, Referent)
import           Unison.Parser              (Ann)
import qualified Unison.Parser              as Parser
import qualified Unison.PrettyPrintEnv      as PPE
import           Unison.Reference           (Reference)
import           Unison.Result              (Note, Result)
import qualified Unison.Term                as Term
import qualified Unison.Type                as Type
import qualified Unison.Typechecker.Context as Context
<<<<<<< HEAD
import qualified Unison.UnisonFile          as U.F
=======
import qualified Unison.UnisonFile          as UF
import           Unison.Util.Free           (Free)
>>>>>>> d02a9e29
import qualified Unison.Util.Free           as Free

type BranchName = Name
type Source = Text -- "id x = x\nconst a b = a"
type SourceName = Text -- "foo.u" or "buffer 7"
type TypecheckingResult v =
  Result (Seq (Note v Ann))
         (PPE.PrettyPrintEnv, Maybe (UF.TypecheckedUnisonFile' v Ann))
type Term v a = Term.AnnotatedTerm v a
type Type v a = Type.AnnotatedType v a

data AddOutput v
  = NothingToAdd
  | Added { -- Previously existed only in the file; now added to the codebase.
            successful :: UF.TypecheckedUnisonFile' v Ann
          -- Exists in the branch and the file, with the same name and contents.
          , duplicates :: UF.TypecheckedUnisonFile' v Ann
          -- Has a colliding name but a different definition than the codebase.
          , collisions :: UF.TypecheckedUnisonFile' v Ann }

data SearchType = Exact | Fuzzy

data Input
  -- high-level manipulation of names
  = AliasUnconflictedI NameTarget Name Name
  | RenameUnconflictedI NameTarget Name Name
  | UnnameAllI NameTarget Name
  -- low-level manipulation of names
  | AddTermNameI Referent Name
  | AddTypeNameI Reference Name
  | AddPatternNameI Reference Int Name
  | RemoveTermNameI Referent Name
  | RemoveTypeNameI Reference Name
  | RemovePatternNameI Reference Int Name
  -- resolving naming conflicts
  | ChooseTermForNameI Referent Name
  | ChooseTypeForNameI Reference Name
  | ChoosePatternForNameI Reference Int Name
  -- other
  | AddI -- [Name]
  | ListBranchesI
  | SearchByNameI SearchType String
  | SwitchBranchI BranchName
  | ForkBranchI BranchName
  | MergeBranchI BranchName
  | QuitI

data Output v
  = Success Input
  | NoUnisonFile
  | UnknownBranch BranchName
  | UnknownName BranchName NameTarget Name
  | NameAlreadyExists BranchName NameTarget Name
  -- `name` refers to more than one `nameTarget`
  | ConflictedName BranchName NameTarget Name
  | BranchAlreadyExists BranchName
  | ListOfBranches [BranchName]
  | SearchResult BranchName SearchType String [(Name, Referent, Type v Ann)] [(Name, Reference {-, Kind -})] [(Name, Reference, Int, Type v Ann)]
  | AddOutput (AddOutput v)
  | ParseErrors [Parser.Err v]
  | TypeErrors PPE.PrettyPrintEnv [Context.ErrorNote v Ann]

data Command i v a where
  Input :: Command i v (Either (TypecheckingResult v) i)

  -- Presents some output to the user
  Notify :: Output v -> Command i v ()

  Add :: BranchName -> UF.TypecheckedUnisonFile' v Ann -> Command i v (AddOutput v)

  Typecheck :: SourceName -> Source -> Command i v (TypecheckingResult v)

  -- Load definitions from codebase:
  -- option 1:
      -- LoadTerm :: Reference -> Command i v (Maybe (Term v Ann))
      -- LoadTypeOfTerm :: Reference -> Command i v (Maybe (Type v Ann))
      -- LoadDataDeclaration :: Reference -> Command i v (Maybe (DataDeclaration' v Ann))
      -- LoadEffectDeclaration :: Reference -> Command i v (Maybe (EffectDeclaration' v Ann))
  -- option 2:
      -- LoadTerm :: Reference -> Command i v (Maybe (Term v Ann))
      -- LoadTypeOfTerm :: Reference -> Command i v (Maybe (Type v Ann))
      -- LoadTypeDecl :: Reference -> Command i v (Maybe (TypeLookup.Decl v Ann))
  -- option 3:
      -- TypeLookup :: [Reference] -> Command i v (TypeLookup.TypeLookup)

  ListBranches :: Command i v [BranchName]

  -- Loads a branch by name from the codebase, returning `Nothing` if not found.
  LoadBranch :: BranchName -> Command i v (Maybe Branch)

  -- Returns `Nothing` if a branch by that name already exists.
  NewBranch :: BranchName -> Command i v Bool

  -- Create a new branch which is a copy of the given branch, and assign the
  -- forked branch the given name. Returns `False` if the forked branch name
  -- already exists.
  ForkBranch :: Branch -> BranchName -> Command i v Bool

  -- Merges the branch with the existing branch with the given name. Returns
  -- `Nothing` if no branch with that name exists.
  MergeBranch :: BranchName -> Branch -> Command i v Bool

  -- Return the subset of the branch tip which is in a conflicted state
  GetConflicts :: BranchName -> Command i v (Maybe Branch0)

  -- Tell the UI to display a set of conflicts
  DisplayConflicts :: Branch0 -> Command i v ()

  -- RemainingWork :: Branch -> Command i v [RemainingWork]

  -- idea here is to find "close matches" of stuff in the input file, so
  -- can suggest use of preexisting definitions
  -- Search :: UF.TypecheckedUnisonFile' v Ann -> Command v (UF.TypecheckedUnisonFile' v Ann?)

<<<<<<< HEAD
commandLine :: IO (Either (TypecheckingResult v) Input) -> Codebase IO v Ann -> Free (Command v) a -> IO a
commandLine awaitInput codebase command = do
  Free.fold go command
  where
    go :: Command v a -> IO a
    go =
      \case
        -- Wait until we get either user input or a unison file update
        Input -> awaitInput
        Notify output -> notifyUser output
        Add branchName unisonFile -> do
          branch <- getBranch branchName
          let branchUpdate = Branch.typecheckedFile unisonFile
              collisions = Branch.collisions branchUpdate branch
              duplicates = Branch.duplicates branchUpdate branch
              successes  = ours $ Branch.diff branchUpdate (collisions <> duplicates)
          if collisions  Added successes duplicates collisions

data LoopState v
  = LoopState BranchName (Maybe (UF.TypecheckedUnisonFile' v Ann))

loop :: LoopState v -> Free (Command v) ()
loop s = Free.unfold' go s where
  go :: forall v. LoopState v -> Free (Command v) (Either () (LoopState v))
  go s@(LoopState currentBranchName uf) = do
    e <- Free.eval Input
    case e of
      Left (Result.Result notes r) -> case r of
        Nothing -> -- parsing failed
          repeatWithOutput $
            ParseErrors [ err | Result.Parsing err <- toList notes]
        Just (errorEnv, r) -> case r of
          Nothing -> -- typechecking failed
            repeatWithOutput $
              TypeErrors errorEnv [ err | Result.TypeError err <- toList notes]
          Just unisonFile -> updateUnisonFile unisonFile
      Right input -> case input of
        FuzzySearchByNameI _ -> error "todo"
        AliasUnconflictedI nameTarget existingName newName -> do
          branch <- Free.eval (LoadBranch currentBranchName)
          case branch of
            Nothing -> repeatWithOutput $ UnknownBranch currentBranchName
            Just branch ->
              let alias :: Foldable f
                        => (Name -> Branch -> f a)
                        -> (a -> Name -> Branch -> Branch)
                        -> Free (Command v) (Either () (LoopState v))
                  alias named add =
                    if (not . null) (named newName branch)
                    then repeatWithOutput
                      (NameAlreadyExists currentBranchName nameTarget newName)
                    else case toList (named existingName branch) of
                      [t] ->
                        ifM (Free.eval . MergeBranch currentBranchName $
                          add t newName branch)
                            (repeatWithOutput (Success input))
                            (repeatWithOutput (UnknownBranch currentBranchName))
                      [] -> repeatWithOutput $
                        UnknownName currentBranchName nameTarget existingName
                      _ -> repeatWithOutput $
                        ConflictedName currentBranchName nameTarget existingName
              in case nameTarget of
                Names.TermName -> alias Branch.termsNamed Branch.addTermName
                Names.TypeName -> alias Branch.typesNamed Branch.addTypeName
                Names.PatternName -> alias Branch.patternsNamed (uncurry Branch.addPatternName)

        RenameUnconflictedI nameTarget oldName newName -> do
          branch <- Free.eval (LoadBranch currentBranchName)
          case branch of
            Nothing -> repeatWithOutput $ UnknownBranch currentBranchName
            Just branch ->
              let rename :: Foldable f
                        => (Name -> Branch -> f a)
                        -> (Name -> Name -> Branch -> Branch)
                        -> Free (Command v) (Either () (LoopState v))
                  rename named rename' =
                    if (not . null) (named newName branch)
                    then repeatWithOutput (NameAlreadyExists currentBranchName nameTarget newName)
                    else case toList (named oldName branch) of
                      [_] -> -- unique, unconflicted name
                        ifM (Free.eval . MergeBranch currentBranchName $ rename' oldName newName branch)
                          (repeatWithOutput (Success input))
                          (repeatWithOutput (UnknownBranch currentBranchName))
                      [] -> repeatWithOutput
                        (UnknownName currentBranchName nameTarget oldName)
                      _ -> repeatWithOutput
                        (ConflictedName currentBranchName nameTarget oldName)
              in case nameTarget of
                Names.TermName -> rename Branch.termsNamed Branch.renameTerm
                Names.TypeName -> rename Branch.typesNamed Branch.renameType
                Names.PatternName -> rename Branch.patternsNamed Branch.renamePattern

        UnnameAllI nameTarget name -> do
          branch <- Free.eval (LoadBranch currentBranchName)
          case branch of
            Nothing -> repeatWithOutput (UnknownBranch currentBranchName)
            Just branch ->
              let unname :: (Name -> Branch -> Branch)
                         -> Free (Command v) (Either () (LoopState v))
                  unname unname' =
                    ifM (Free.eval . MergeBranch currentBranchName $ unname' name branch)
                        (repeatWithOutput (Success input))
                        (repeatWithOutput (UnknownBranch currentBranchName))
              in case nameTarget of
                Names.TermName    -> unname Branch.deleteTermsNamed
                Names.TypeName    -> unname Branch.deleteTypesNamed
                Names.PatternName -> unname Branch.deletePatternsNamed

        AddI -> case uf of
          Nothing -> repeatWithOutput NoUnisonFile
          Just uf -> do
            (Free.eval $ Add currentBranchName uf) >>=
              (repeatWithOutput . AddOutput)
        ListBranchesI -> do
          Free.eval ListBranches >>= repeatWithOutput . ListOfBranches
        SwitchBranchI branchName -> switchBranch branchName
        ForkBranchI targetBranchName ->
          loadBranchOrComplain currentBranchName $ \branch -> do
            ifM (Free.eval $ ForkBranch branch targetBranchName)
                (do
                  Free.eval . Notify $ Success input
                  switchBranch targetBranchName)
                (repeatWithOutput $ BranchAlreadyExists targetBranchName)
        MergeBranchI inputBranch -> do
          branch <- Free.eval $ LoadBranch inputBranch
          case branch of
            Nothing -> repeatWithOutput $ UnknownBranch inputBranch
            Just branch ->
              ifM (Free.eval $ MergeBranch currentBranchName branch)
                  (repeatWithOutput $ Success input)
                  (repeatWithOutput $ UnknownBranch inputBranch)
        QuitI -> quit
    where
      repeat = pure $ Right s
      repeatWithOutput output = (Free.eval . Notify) output >> repeat
      switchBranch branchName = pure . Right $ LoopState branchName uf
      updateUnisonFile :: forall f v. Applicative f => UF.TypecheckedUnisonFile' v Ann -> f (Either () (LoopState v))
      updateUnisonFile = pure . Right . LoopState currentBranchName . Just
      quit = pure $ Left ()
      loadBranchOrComplain ::
        BranchName -> (Branch -> Free (Command v) (Either () (LoopState v))) -> Free (Command v) (Either () (LoopState v))
      loadBranchOrComplain branchName f = do
        branch <- Free.eval $ LoadBranch branchName
        case branch of
          Nothing -> do
            Free.eval . Notify $ UnknownBranch branchName
            repeat
          Just branch -> f branch

-- commandLine :: Codebase -> IO (Command v) a -> IO a
--
-- interact :: IO Line -> IO (SourceName, Source) -> FreeT (Command v) IO ()
--
-- -- data Free f a = Pure a | forall x . Bind (f x) (x -> Free f a)
--
-- do
--   line <- lift $ getLine
=======

commandLine :: Codebase IO v Ann -> Free (Command Input v) a -> IO a
commandLine _codebase command = do
  -- set up file watching...
  Free.fold go command
  where
    go :: Command Input v a -> IO a
    go = undefined
>>>>>>> d02a9e29
<|MERGE_RESOLUTION|>--- conflicted
+++ resolved
@@ -1,3 +1,5 @@
+{-# LANGUAGE ScopedTypeVariables #-}
+{-# LANGUAGE LambdaCase #-}
 {-# LANGUAGE GADTs #-}
 
 module Unison.Codebase.Editor where
@@ -6,6 +8,7 @@
 import           Data.Text                  (Text)
 import           Unison.Codebase            (Codebase)
 import           Unison.Codebase.Branch     (Branch, Branch0)
+import qualified Unison.Codebase.Branch     as Branch
 -- import           Unison.DataDeclaration     (DataDeclaration', EffectDeclaration')
 import           Unison.Names               (Name, NameTarget, Referent)
 import           Unison.Parser              (Ann)
@@ -16,12 +19,8 @@
 import qualified Unison.Term                as Term
 import qualified Unison.Type                as Type
 import qualified Unison.Typechecker.Context as Context
-<<<<<<< HEAD
-import qualified Unison.UnisonFile          as U.F
-=======
 import qualified Unison.UnisonFile          as UF
 import           Unison.Util.Free           (Free)
->>>>>>> d02a9e29
 import qualified Unison.Util.Free           as Free
 
 type BranchName = Name
@@ -136,171 +135,25 @@
   -- can suggest use of preexisting definitions
   -- Search :: UF.TypecheckedUnisonFile' v Ann -> Command v (UF.TypecheckedUnisonFile' v Ann?)
 
-<<<<<<< HEAD
-commandLine :: IO (Either (TypecheckingResult v) Input) -> Codebase IO v Ann -> Free (Command v) a -> IO a
+commandLine
+  :: forall i v a
+   . IO (Either (TypecheckingResult v) i)
+  -> Codebase IO v Ann
+  -> Free (Command i v) a
+  -> IO a
 commandLine awaitInput codebase command = do
   Free.fold go command
-  where
-    go :: Command v a -> IO a
-    go =
-      \case
-        -- Wait until we get either user input or a unison file update
-        Input -> awaitInput
-        Notify output -> notifyUser output
-        Add branchName unisonFile -> do
-          branch <- getBranch branchName
-          let branchUpdate = Branch.typecheckedFile unisonFile
-              collisions = Branch.collisions branchUpdate branch
-              duplicates = Branch.duplicates branchUpdate branch
-              successes  = ours $ Branch.diff branchUpdate (collisions <> duplicates)
-          if collisions  Added successes duplicates collisions
-
-data LoopState v
-  = LoopState BranchName (Maybe (UF.TypecheckedUnisonFile' v Ann))
-
-loop :: LoopState v -> Free (Command v) ()
-loop s = Free.unfold' go s where
-  go :: forall v. LoopState v -> Free (Command v) (Either () (LoopState v))
-  go s@(LoopState currentBranchName uf) = do
-    e <- Free.eval Input
-    case e of
-      Left (Result.Result notes r) -> case r of
-        Nothing -> -- parsing failed
-          repeatWithOutput $
-            ParseErrors [ err | Result.Parsing err <- toList notes]
-        Just (errorEnv, r) -> case r of
-          Nothing -> -- typechecking failed
-            repeatWithOutput $
-              TypeErrors errorEnv [ err | Result.TypeError err <- toList notes]
-          Just unisonFile -> updateUnisonFile unisonFile
-      Right input -> case input of
-        FuzzySearchByNameI _ -> error "todo"
-        AliasUnconflictedI nameTarget existingName newName -> do
-          branch <- Free.eval (LoadBranch currentBranchName)
-          case branch of
-            Nothing -> repeatWithOutput $ UnknownBranch currentBranchName
-            Just branch ->
-              let alias :: Foldable f
-                        => (Name -> Branch -> f a)
-                        -> (a -> Name -> Branch -> Branch)
-                        -> Free (Command v) (Either () (LoopState v))
-                  alias named add =
-                    if (not . null) (named newName branch)
-                    then repeatWithOutput
-                      (NameAlreadyExists currentBranchName nameTarget newName)
-                    else case toList (named existingName branch) of
-                      [t] ->
-                        ifM (Free.eval . MergeBranch currentBranchName $
-                          add t newName branch)
-                            (repeatWithOutput (Success input))
-                            (repeatWithOutput (UnknownBranch currentBranchName))
-                      [] -> repeatWithOutput $
-                        UnknownName currentBranchName nameTarget existingName
-                      _ -> repeatWithOutput $
-                        ConflictedName currentBranchName nameTarget existingName
-              in case nameTarget of
-                Names.TermName -> alias Branch.termsNamed Branch.addTermName
-                Names.TypeName -> alias Branch.typesNamed Branch.addTypeName
-                Names.PatternName -> alias Branch.patternsNamed (uncurry Branch.addPatternName)
-
-        RenameUnconflictedI nameTarget oldName newName -> do
-          branch <- Free.eval (LoadBranch currentBranchName)
-          case branch of
-            Nothing -> repeatWithOutput $ UnknownBranch currentBranchName
-            Just branch ->
-              let rename :: Foldable f
-                        => (Name -> Branch -> f a)
-                        -> (Name -> Name -> Branch -> Branch)
-                        -> Free (Command v) (Either () (LoopState v))
-                  rename named rename' =
-                    if (not . null) (named newName branch)
-                    then repeatWithOutput (NameAlreadyExists currentBranchName nameTarget newName)
-                    else case toList (named oldName branch) of
-                      [_] -> -- unique, unconflicted name
-                        ifM (Free.eval . MergeBranch currentBranchName $ rename' oldName newName branch)
-                          (repeatWithOutput (Success input))
-                          (repeatWithOutput (UnknownBranch currentBranchName))
-                      [] -> repeatWithOutput
-                        (UnknownName currentBranchName nameTarget oldName)
-                      _ -> repeatWithOutput
-                        (ConflictedName currentBranchName nameTarget oldName)
-              in case nameTarget of
-                Names.TermName -> rename Branch.termsNamed Branch.renameTerm
-                Names.TypeName -> rename Branch.typesNamed Branch.renameType
-                Names.PatternName -> rename Branch.patternsNamed Branch.renamePattern
-
-        UnnameAllI nameTarget name -> do
-          branch <- Free.eval (LoadBranch currentBranchName)
-          case branch of
-            Nothing -> repeatWithOutput (UnknownBranch currentBranchName)
-            Just branch ->
-              let unname :: (Name -> Branch -> Branch)
-                         -> Free (Command v) (Either () (LoopState v))
-                  unname unname' =
-                    ifM (Free.eval . MergeBranch currentBranchName $ unname' name branch)
-                        (repeatWithOutput (Success input))
-                        (repeatWithOutput (UnknownBranch currentBranchName))
-              in case nameTarget of
-                Names.TermName    -> unname Branch.deleteTermsNamed
-                Names.TypeName    -> unname Branch.deleteTypesNamed
-                Names.PatternName -> unname Branch.deletePatternsNamed
-
-        AddI -> case uf of
-          Nothing -> repeatWithOutput NoUnisonFile
-          Just uf -> do
-            (Free.eval $ Add currentBranchName uf) >>=
-              (repeatWithOutput . AddOutput)
-        ListBranchesI -> do
-          Free.eval ListBranches >>= repeatWithOutput . ListOfBranches
-        SwitchBranchI branchName -> switchBranch branchName
-        ForkBranchI targetBranchName ->
-          loadBranchOrComplain currentBranchName $ \branch -> do
-            ifM (Free.eval $ ForkBranch branch targetBranchName)
-                (do
-                  Free.eval . Notify $ Success input
-                  switchBranch targetBranchName)
-                (repeatWithOutput $ BranchAlreadyExists targetBranchName)
-        MergeBranchI inputBranch -> do
-          branch <- Free.eval $ LoadBranch inputBranch
-          case branch of
-            Nothing -> repeatWithOutput $ UnknownBranch inputBranch
-            Just branch ->
-              ifM (Free.eval $ MergeBranch currentBranchName branch)
-                  (repeatWithOutput $ Success input)
-                  (repeatWithOutput $ UnknownBranch inputBranch)
-        QuitI -> quit
-    where
-      repeat = pure $ Right s
-      repeatWithOutput output = (Free.eval . Notify) output >> repeat
-      switchBranch branchName = pure . Right $ LoopState branchName uf
-      updateUnisonFile :: forall f v. Applicative f => UF.TypecheckedUnisonFile' v Ann -> f (Either () (LoopState v))
-      updateUnisonFile = pure . Right . LoopState currentBranchName . Just
-      quit = pure $ Left ()
-      loadBranchOrComplain ::
-        BranchName -> (Branch -> Free (Command v) (Either () (LoopState v))) -> Free (Command v) (Either () (LoopState v))
-      loadBranchOrComplain branchName f = do
-        branch <- Free.eval $ LoadBranch branchName
-        case branch of
-          Nothing -> do
-            Free.eval . Notify $ UnknownBranch branchName
-            repeat
-          Just branch -> f branch
-
--- commandLine :: Codebase -> IO (Command v) a -> IO a
---
--- interact :: IO Line -> IO (SourceName, Source) -> FreeT (Command v) IO ()
---
--- -- data Free f a = Pure a | forall x . Bind (f x) (x -> Free f a)
---
--- do
---   line <- lift $ getLine
-=======
-
-commandLine :: Codebase IO v Ann -> Free (Command Input v) a -> IO a
-commandLine _codebase command = do
-  -- set up file watching...
-  Free.fold go command
-  where
-    go :: Command Input v a -> IO a
-    go = undefined
->>>>>>> d02a9e29
+ where
+  go :: Command i v a -> IO a
+  go = \case
+      -- Wait until we get either user input or a unison file update
+    Input                     -> awaitInput
+    Notify output             -> notifyUser output
+    Add branchName unisonFile -> do
+      branch <- getBranch branchName
+      let
+        branchUpdate = Branch.typecheckedFile unisonFile
+        collisions   = Branch.collisions branchUpdate branch
+        duplicates   = Branch.duplicates branchUpdate branch
+        successes = ours $ Branch.diff branchUpdate (collisions <> duplicates)
+      Added successes duplicates collisions