--- conflicted
+++ resolved
@@ -141,7 +141,6 @@
   -- Clone and pull the remote repo
   shallowPullFromGit localPath url treeish
   -- Stick our changes in the checked-out copy
-<<<<<<< HEAD
   merged <- lift $ syncToDirectory codebase (localPath </> codebasePath) branch
   isBefore <- lift $ Branch.before merged branch
   when (not $ isBefore) $ do
@@ -149,23 +148,6 @@
         localnames  = Branch.toNames0 (Branch.head branch) 
         diff = Names.diff0 localnames mergednames
     throwError (PushSourceNotBeforeDestination url treeish diff)
-  e <- liftIO . Ex.tryAny $ do
-    setCurrentDirectory localPath
-    -- Commit our changes
-    status <- "git" $| ["status", "--short"]
-    unless (Text.null status) $ do
-      "git" ["add", "--all", "."]
-      "git" ["commit", "-m", "Sync branch " <> Text.pack (show $ headHash branch)]
-    -- Push our changes to the repo
-    if Text.null treeish
-      then "git" ["push", "--all", url]
-      else "git" ["push", url, treeish]
-    setCurrentDirectory wd
-  case e of
-    Left err -> throwError (SomeOtherError (Text.pack $ show err))
-    Right a -> pure a
-=======
-  lift $ syncToDirectory codebase (localPath </> codebasePath) branch
   let
     push = do
       setCurrentDirectory localPath
@@ -180,5 +162,4 @@
         then "git" ["push", "--all", url]
         else "git" ["push", url, treeish]
       setCurrentDirectory wd
-  liftIO push `onException` throwError (NoRemoteRepoAt url)
->>>>>>> ec21624e
+  liftIO push `onException` throwError (NoRemoteRepoAt url)