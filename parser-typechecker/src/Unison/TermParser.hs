{-# LANGUAGE ViewPatterns #-}
{-# LANGUAGE RankNTypes #-}
{-# LANGUAGE OverloadedStrings #-}
{-# LANGUAGE ScopedTypeVariables #-}
{-# LANGUAGE BangPatterns #-}
{-# LANGUAGE TupleSections #-}

module Unison.TermParser where

import qualified Data.Text as Text
import           Control.Applicative
import           Control.Monad (guard, join, when)
import           Control.Monad.Reader (ask, local)
import           Data.Char (isUpper)
import           Data.Foldable (asum)
import           Data.Int (Int64)
import           Data.List (elem)
import           Data.Maybe (isJust, fromMaybe)
import           Data.Word (Word64)
import           Prelude hiding (and, or, seq)
import qualified Text.Megaparsec as P
import qualified Unison.ABT as ABT
import qualified Unison.Lexer as L
import           Unison.Parser hiding (seq)
import qualified Unison.Parser as Parser (seq)
import           Unison.PatternP (Pattern)
import qualified Unison.PatternP as Pattern
import qualified Unison.Reference as R
import           Unison.Term (AnnotatedTerm, IsTop)
import qualified Unison.Term as Term
import qualified Unison.Type as Type
import           Unison.Type (AnnotatedType)
import qualified Unison.TypeParser as TypeParser
import           Unison.Var (Var)
import qualified Unison.Var as Var
import qualified Unison.Names as Names
import qualified Unison.DataDeclaration as DD
import Unison.Names (Names)

import Debug.Trace

watch :: Show a => String -> a -> a
watch msg a = let !_ = trace (msg ++ ": " ++ show a) () in a

{-
Precedence of language constructs is identical to Haskell, except that all
operators (like +, <*>, or any sequence of non-alphanumeric characters) are
left-associative and equal precedence, and operators must have surrounding
whitespace (a + b, not a+b) to distinguish from identifiers that may contain
operator characters (like empty? or fold-left).

Sections / partial application of infix operators is not implemented.
-}

type TermP v = P v (AnnotatedTerm v Ann)

term :: Var v => TermP v
term = term2

term2 :: Var v => TermP v
term2 = lam term2 <|> term3

term3 :: Var v => TermP v
term3 = do
  t <- and <|> or <|> infixApp
  ot <- optional (reserved ":" *> TypeParser.computationType)
  pure $ case ot of
    Nothing -> t
    Just y -> Term.ann (mkAnn t y) t y

keywordBlock :: Var v => TermP v
keywordBlock = letBlock <|> handle <|> ifthen <|> match

-- We disallow type annotations and lambdas,
-- just function application and operators
blockTerm :: Var v => TermP v
blockTerm = and <|> or <|> lam term <|> infixApp

match :: Var v => TermP v
match = do
  start <- reserved "case"
  scrutinee <- term
  _ <- P.try (openBlockWith "of") <|> do
         t <- anyToken
         P.customFailure (ExpectedBlockOpen "of" t)
  cases <- sepBy1 semi matchCase
  -- TODO: Add error for empty match list
  _ <- closeBlock
  pure $ Term.match (ann start <> ann (last cases)) scrutinee cases

matchCase :: Var v => P v (Term.MatchCase Ann (AnnotatedTerm v Ann))
matchCase = do
  (p, boundVars) <- parsePattern
  guard <- optional $ reserved "|" *> infixApp
  t <- block "->"
  pure . Term.MatchCase p (fmap (ABT.absChain' boundVars) guard) $ ABT.absChain' boundVars t

parsePattern :: forall v. Var v => P v (Pattern Ann, [(Ann, v)])
parsePattern = chainl1 (constructor <|> leaf) patternInfixApp
  where
<<<<<<< HEAD
  patternInfixApp = f <$>
  leaf = literal <|> varOrAs <|> unbound <|>
=======
  leaf = literal <|> seq' <|> varOrAs <|> unbound <|>
>>>>>>> 76a00005
         parenthesizedOrTuplePattern <|> effect
  literal = (,[]) <$> asum [true, false, number, text]
  true = (\t -> Pattern.Boolean (ann t) True) <$> reserved "true"
  false = (\t -> Pattern.Boolean (ann t) False) <$> reserved "false"
  number = number' (tok Pattern.Int) (tok Pattern.Nat) (tok Pattern.Float)
  text = (\t -> Pattern.Text (ann t) (L.payload t)) <$> string
  parenthesizedOrTuplePattern :: P v (Pattern Ann, [(Ann, v)])
  parenthesizedOrTuplePattern = tupleOrParenthesized parsePattern unit pair
  unit ann = (Pattern.Constructor ann DD.unitRef 0 [], [])
  pair (p1, v1) (p2, v2) =
    (Pattern.Constructor (ann p1 <> ann p2) DD.pairRef 0 [p1, p2],
     v1 ++ v2)
  varOrAs :: P v (Pattern Ann, [(Ann, v)])
  varOrAs = do
    v <- prefixVar
    o <- optional (reserved "@")
    if isJust o then
      (\(p, vs) -> (Pattern.As (ann v) p, tokenToPair v : vs)) <$> leaf
      else pure (Pattern.Var (ann v), [tokenToPair v])
  unbound :: P v (Pattern Ann, [(Ann, v)])
  unbound = (\tok -> (Pattern.Unbound (ann tok), [])) <$> blank
  ctorName = P.try $ do
    s <- wordyId
    guard . isUpper . head . L.payload $ s
    pure s

  unzipPatterns f elems = case unzip elems of (patterns, vs) -> f patterns (join vs)

  effectBind0 = do
    name <- ctorName
    leaves <- many leaf
    _ <- reserved "->"
    pure (name, leaves)

  effectBind = do
    (name, leaves) <- P.try effectBind0
    (cont, vsp) <- parsePattern
    env <- ask
    (ref,cid) <- case Names.patternNameds env (L.payload name) of
      Just (ref, cid) -> pure (ref, cid)
      Nothing -> customFailure $ UnknownEffectConstructor name
    pure $
      let f patterns vs = (Pattern.EffectBind (ann name <> ann cont) ref cid patterns cont, vs ++ vsp)
      in unzipPatterns f leaves

  effectPure = go <$> parsePattern where
    go (p, vs) = (Pattern.EffectPure (ann p) p, vs)

  effect = do
    start <- openBlockWith "{"
    (inner, vs) <- effectBind <|> effectPure
    end <- closeBlock
    pure $ (Pattern.setLoc inner (ann start <> ann end), vs)

  constructor = do
    t <- ctorName
    let name = L.payload t
    env <- ask
    case Names.patternNameds env name of
      Just (ref, cid) -> go <$> many leaf
        where
          go = unzipPatterns f
          f patterns vs =
            let loc = foldl (<>) (ann t) $ map ann patterns
            in (Pattern.Constructor loc ref cid patterns, vs)
      Nothing -> customFailure $ UnknownDataConstructor t

  seqLiteral = Parser.seq f leaf
    where f loc = unzipPatterns ((,) . Pattern.SequenceLiteral loc)

  seqOp = f <$> parse
    where
      f ((h, vh), op, (t, vt)) = (Pattern.SequenceOp (ann h <> ann t) h op t, vh ++ vt)
      seqOp' = L.parseSeqOp (\op -> op <$ reserved (show op))
      parse = P.try $ (,,) <$> leaf <*> seqOp' <*> leaf

  seq' = seqLiteral <|> seqOp

lam :: Var v => TermP v -> TermP v
lam p = label "lambda" $ mkLam <$> P.try (some prefixVar <* reserved "->") <*> p
  where
    mkLam vs b = Term.lam' (ann (head vs) <> ann b) (map L.payload vs) b

letBlock, handle, ifthen, and, or, infixApp :: Var v => TermP v
letBlock = label "let" $ block "let"

handle = label "handle" $ do
  t <- reserved "handle"
  handler <- term
  b <- block "in"
  pure $ Term.handle (ann t <> ann b) handler b

ifthen = label "if" $ do
  start <- peekAny
  c <- block "if"
  t <- block "then"
  f <- block "else"
  pure $ Term.iff (ann start <> ann f) c t f

hashLit :: Var v => TermP v
hashLit =
  -- todo: should probably come up with syntax for hash component refs
  tok (\ann h -> Term.ref ann (R.DerivedId (R.Id h 0 1))) <$> hashLiteral

prefixTerm :: Var v => TermP v
prefixTerm = tok Term.var <$> prefixVar

text :: Var v => TermP v
text = tok Term.text <$> string

boolean :: Var v => TermP v
boolean = ((\t -> Term.boolean (ann t) True) <$> reserved "true") <|>
          ((\t -> Term.boolean (ann t) False) <$> reserved "false")

placeholder :: Var v => TermP v
placeholder = (\t -> Term.placeholder (ann t) (L.payload t)) <$> blank

seq :: Var v => TermP v -> TermP v
seq = Parser.seq Term.seq

termLeaf :: forall v. Var v => TermP v
termLeaf = do
  e <- asum [hashLit, prefixTerm, text, number, boolean,
             tupleOrParenthesizedTerm, keywordBlock, placeholder, seq term,
             delayQuote, bang]
  q <- optional (reserved "?")
  case q of
    Nothing -> pure e
    Just q  -> pure $
      Term.app (ann q <> ann e) (Term.var (ann e) (positionalVar q Var.askInfo)) e

delayQuote :: Var v => TermP v
delayQuote = P.label "quote" $ do
  start <- reserved "'"
  e <- termLeaf
  pure $ DD.delayTerm (ann start <> ann e) e

bang :: Var v => TermP v
bang = P.label "bang" $ do
  start <- reserved "!"
  e <- termLeaf
  pure $ DD.forceTerm (ann start <> ann e) (ann start) e

and = label "and" $ f <$> reserved "and" <*> termLeaf <*> termLeaf
  where f kw x y = Term.and (ann kw <> ann y) x y

or = label "or" $ f <$> reserved "or" <*> termLeaf <*> termLeaf
  where f kw x y = Term.or (ann kw <> ann y) x y

var :: Var v => L.Token v -> AnnotatedTerm v Ann
var t = Term.var (ann t) (L.payload t)

seqOp :: Var v => P v SeqOp
seqOp t = (Snoc <$ reserved ":+")
        <|> (Cons <$ reserved "+:")
        -- <|> (Concat <$ reserved "++")

term4 :: Var v => TermP v
term4 = f <$> some termLeaf
  where
    f (func:args) = Term.apps func ((\a -> (ann func <> ann a, a)) <$> args)
    f [] = error "'some' shouldn't produce an empty list"

-- e.g. term4 + term4 - term4
infixApp = label "infixApp" $
  chainl1 term4 (f <$> fmap var (infixVar <* optional semi))
    where
      f op = \lhs rhs ->
        Term.apps op [(ann lhs, lhs), (ann rhs, rhs)]

typedecl :: Var v => P v (L.Token v, AnnotatedType v Ann)
typedecl =
  (,) <$> P.try (prefixVar <* reserved ":")
      <*> (Type.generalizeLowercase <$> TypeParser.valueType)
      <* semi

binding :: forall v. Var v => P v ((Ann, v), AnnotatedTerm v Ann)
binding = label "binding" $ do
  typ <- optional typedecl
  let infixLhs = do
        (arg1, op) <- P.try ((,) <$> prefixVar <*> infixVar)
        arg2 <- prefixVar
        pure (ann arg1, L.payload op, [arg1, arg2])
  let prefixLhs = do
        v  <- prefixVar
        vs <- many prefixVar
        pure (ann v, L.payload v, vs)
  let
    lhs :: P v (Ann, v, [L.Token v])
    lhs = infixLhs <|> prefixLhs
  case typ of
    Nothing -> do
      -- we haven't seen a type annotation, so lookahead to '=' before commit
      (loc, name, args) <- P.try (lhs <* P.lookAhead (openBlockWith "="))
      body <- block "="
      pure $ mkBinding loc name args body
    Just (nameT, typ) -> do
      (_, name, args) <- lhs
      when (name /= L.payload nameT) $
        customFailure $ SignatureNeedsAccompanyingBody nameT
      body <- block "="
      pure $ fmap (\e -> Term.ann (ann nameT <> ann e) e typ)
                  (mkBinding (ann nameT) name args body)
  where
  mkBinding loc f [] body = ((loc, f), body)
  mkBinding loc f args body =
    ((loc, f), Term.lam' (loc <> ann body) (L.payload <$> args) body)


customFailure :: P.MonadParsec e s m => e -> m a
customFailure = P.customFailure

block :: forall v. Var v => String -> TermP v
block s = block' False s (openBlockWith s) closeBlock

importp :: Var v => P v [(v, v)]
importp = do
  let name = Var.nameds . L.payload <$> (wordyId <|> symbolyId)
      namesp = many name
  _ <- reserved "use"
  e <- (Left <$> wordyId) <|> (Right <$> symbolyId)
  case e of
    Left w -> do
      more <- (False <$ P.try (lookAhead semi)) <|> pure True
      case more of
        True -> do
          i <- (Var.nameds . L.payload $ w) <$ optional dot
          names <- namesp <|> (pure <$> name)
          pure [ (n, Var.joinDot i n) | n <- names ]
        False ->
          let (_, n) = L.splitWordy (L.payload w)
          in pure [ (Var.nameds n, Var.nameds $ L.payload w) ]
    Right o ->
      let (_, op) = L.splitSymboly (L.payload o)
      in pure [ (Var.nameds op, Var.nameds $ L.payload o) ]

--module Monoid where
--  -- we replace all the binding names with Monoid.op, and
--  -- if `op` is free in the body of any binding, we replace it with `Monoid.op`
--  op : Monoid a -> (a -> a -> a)
--  op m = case m of Monoid

data BlockElement v
  = Binding ((Ann, v), AnnotatedTerm v Ann)
  | Action (AnnotatedTerm v Ann)
  | Namespace String [BlockElement v]

namespaceBlock :: Var v => P v (BlockElement v)
namespaceBlock = do
  _ <- reserved "namespace"
  name <- wordyId
  let statement = (Binding <$> binding) <|> namespaceBlock
  _ <- openBlockWith "where"
  elems <- sepBy semi statement
  _ <- closeBlock
  pure $ Namespace (L.payload name) elems

toBindings :: forall v . Var v => [BlockElement v] -> [((Ann,v), AnnotatedTerm v Ann)]
toBindings b = let
  expand (Binding ((a, v), e)) = [((a, Just v), e)]
  expand (Action e) = [((ann e, Nothing), e)]
  expand (Namespace name bs) = scope name $ expand =<< bs
  v `orBlank` i = fromMaybe (Var.nameds $ "_" ++ show i) v
  finishBindings bs =
    [((a, v `orBlank` i), e) | (((a,v), e), i) <- bs `zip` [(1::Int)..]]

  scope :: String -> [((Ann, Maybe v), AnnotatedTerm v Ann)]
                  -> [((Ann, Maybe v), AnnotatedTerm v Ann)]
  scope name bs = let
    vs :: [Maybe v]
    vs = (snd . fst) <$> bs
    prefix :: v -> v
    prefix v = Var.named (Text.pack name `mappend` "." `mappend` Var.name v)
    vs' :: [Maybe v]
    vs' = fmap prefix <$> vs
    substs = [ (v, Term.var () v') | (Just v, Just v') <- vs `zip` vs' ]
    sub e = ABT.substsInheritAnnotation substs e
    in [ ((a, v'), sub e) | (((a,_),e), v') <- bs `zip` vs' ]
  in finishBindings (expand =<< b)

topLevelBlock
  :: forall v b . Var v => String -> P v (L.Token ()) -> P v b -> TermP v
topLevelBlock = block' True

imports :: Var v => P v (Names, AnnotatedTerm v Ann -> AnnotatedTerm v Ann)
imports = do
  let sem = P.try (semi <* P.lookAhead (reserved "use"))
  imported <- mconcat . reverse <$> sepBy sem importp
  env <- Names.importing imported <$> ask
  let
    importTerms = [ (n, Term.var() qn) | (n,qn) <- imported ]
    substImports tm =
      ABT.substsInheritAnnotation importTerms .
      Term.typeMap (Names.bindType env) $ tm
  pure (env, substImports)

block'
  :: forall v b
   . Var v
  => IsTop
  -> String
  -> P v (L.Token ())
  -> P v b
  -> TermP v
block' isTop s openBlock closeBlock = do
    open <- openBlock
    (env, substImports) <- imports
    _ <- optional semi
    statements <- local (const env) $ sepBy semi statement
    _ <- closeBlock
    substImports <$> go open statements
  where
    statement = namespaceBlock <|>
      asum [ Binding <$> binding, Action <$> blockTerm ]
    go :: L.Token () -> [BlockElement v] -> P v (AnnotatedTerm v Ann)
    go open bs
      = let
          startAnnotation = (fst . fst . head $ toBindings bs)
          endAnnotation   = (fst . fst . last $ toBindings bs)
        in
          case reverse bs of
            Namespace _v _ : _ -> pure $ Term.letRec
              isTop
              (startAnnotation <> endAnnotation)
              (toBindings bs)
              (Term.var endAnnotation
                        (positionalVar endAnnotation Var.missingResult)
              )
            Binding ((a, _v), _) : _ -> pure $ Term.letRec
              isTop
              (startAnnotation <> endAnnotation)
              (toBindings bs)
              (Term.var a (positionalVar endAnnotation Var.missingResult))
            Action e : bs -> pure $ Term.letRec
              isTop
              (startAnnotation <> ann e)
              (toBindings $ reverse bs)
              e
            [] -> customFailure $ EmptyBlock (const s <$> open)

number :: Var v => TermP v
number = number' (tok Term.int) (tok Term.nat) (tok Term.float)

number'
  :: Var v
  => (L.Token Int64 -> a)
  -> (L.Token Word64 -> a)
  -> (L.Token Double -> a)
  -> P v a
number' i u f = fmap go numeric
  where
    go num@(L.payload -> p)
      | elem '.' p = f (read <$> num)
      | take 1 p == "+" = i (read . drop 1 <$> num)
      | take 1 p == "-" = i (read <$> num)
      | otherwise = u (read <$> num)

tupleOrParenthesizedTerm :: Var v => TermP v
tupleOrParenthesizedTerm = label "tuple" $ tupleOrParenthesized term DD.unitTerm pair
  where
    pair t1 t2 =
      Term.app (ann t1 <> ann t2)
        (Term.app (ann t1)
                  (Term.constructor (ann t1 <> ann t2) DD.pairRef 0)
                  t1)
        t2<|MERGE_RESOLUTION|>--- conflicted
+++ resolved
@@ -98,12 +98,9 @@
 parsePattern :: forall v. Var v => P v (Pattern Ann, [(Ann, v)])
 parsePattern = chainl1 (constructor <|> leaf) patternInfixApp
   where
-<<<<<<< HEAD
-  patternInfixApp = f <$>
+  patternInfixApp = error "todo"
+  -- leaf = literal <|> seq' <|> varOrAs <|> unbound <|>
   leaf = literal <|> varOrAs <|> unbound <|>
-=======
-  leaf = literal <|> seq' <|> varOrAs <|> unbound <|>
->>>>>>> 76a00005
          parenthesizedOrTuplePattern <|> effect
   literal = (,[]) <$> asum [true, false, number, text]
   true = (\t -> Pattern.Boolean (ann t) True) <$> reserved "true"
@@ -256,10 +253,10 @@
 var :: Var v => L.Token v -> AnnotatedTerm v Ann
 var t = Term.var (ann t) (L.payload t)
 
-seqOp :: Var v => P v SeqOp
-seqOp t = (Snoc <$ reserved ":+")
-        <|> (Cons <$ reserved "+:")
-        -- <|> (Concat <$ reserved "++")
+seqOp :: Var v => P v L.SeqOp
+seqOp = (L.Snoc <$ reserved ":+")
+      <|> (L.Cons <$ reserved "+:")
+   -- <|> (Concat <$ reserved "++")
 
 term4 :: Var v => TermP v
 term4 = f <$> some termLeaf
