--- conflicted
+++ resolved
@@ -148,18 +148,10 @@
     env <- ask
     (ref,cid) <- case Names.patternNameds env (L.payload name) of
       Just (ref, cid) -> pure (ref, cid)
-<<<<<<< HEAD
-      Nothing -> customFailure $ UnknownEffectConstructor name
+      Nothing -> customFailure $ UnknownAbilityConstructor name
     pure $
       let f patterns vs = (Pattern.EffectBind (ann name <> ann cont) ref cid patterns cont, vs ++ vsp)
       in unzipPatterns f leaves
-=======
-      Nothing -> customFailure $ UnknownAbilityConstructor name
-    pure $ case unzip leaves of
-      (patterns, vs) ->
-         (Pattern.EffectBind (ann name <> ann cont) ref cid patterns cont,
-          join vs ++ vsp)
->>>>>>> 0454f068
 
   effectPure = go <$> parsePattern where
     go (p, vs) = (Pattern.EffectPure (ann p) p, vs)
