module Unison.Typechecker.TypeLookup where

import Control.Applicative ((<|>))
import Data.Map (Map)
<<<<<<< HEAD
import qualified Data.Map as Map
import Unison.Kind
=======
>>>>>>> 27aa0f31
import Unison.Reference (Reference)
import Unison.Referent (Referent)
import Unison.Type (AnnotatedType)
import Unison.Var (Var)
import qualified Data.Map as Map
import qualified Unison.ConstructorType as CT
import qualified Unison.DataDeclaration as DD
import qualified Unison.Referent as Referent

type Type v a = AnnotatedType v a
type DataDeclaration v a = DD.DataDeclaration' v a
type EffectDeclaration v a = DD.EffectDeclaration' v a
-- todo: move to DataDeclaration.hs
type Decl v a = Either (EffectDeclaration v a) (DataDeclaration v a)

-- Used for typechecking.
data TypeLookup v a =
  TypeLookup { typeOfTerms :: Map Reference (Type v a)
             , dataDecls :: Map Reference (DataDeclaration v a)
             , effectDecls :: Map Reference (EffectDeclaration v a) }
  deriving Show

<<<<<<< HEAD
-- Used for kind checking
type KindLookup v a = Map Reference (Kind v a)
=======
asDataDecl :: Decl v a -> DataDeclaration v a
asDataDecl = either DD.toDataDecl id

builtinTypeLookup :: Var v => TypeLookup v ()
builtinTypeLookup = TypeLookup mempty decls mempty where
  decls = Map.fromList [ (r, dd) | (_, r, dd) <- DD.builtinDataDecls ]
>>>>>>> 27aa0f31

typeOfReferent :: TypeLookup v a -> Referent -> Maybe (Type v a)
typeOfReferent tl r = case r of
  Referent.Ref r -> typeOfTerm tl r
  Referent.Con r cid -> typeOfDataConstructor tl r cid <|>
                        typeOfEffectConstructor tl r cid

constructorType :: TypeLookup v a -> Reference -> Maybe CT.ConstructorType
constructorType tl r =
  (const CT.Data <$> Map.lookup r (dataDecls tl)) <|>
  (const CT.Effect <$> Map.lookup r (effectDecls tl))

typeOfDataConstructor :: TypeLookup v a -> Reference -> Int -> Maybe (Type v a)
typeOfDataConstructor tl r cid = go =<< Map.lookup r (dataDecls tl)
  where go dd = DD.typeOfConstructor dd cid

typeOfEffectConstructor :: TypeLookup v a -> Reference -> Int -> Maybe (Type v a)
typeOfEffectConstructor tl r cid = go =<< Map.lookup r (effectDecls tl)
  where go dd = DD.typeOfConstructor (DD.toDataDecl dd) cid

typeOfTerm :: TypeLookup v a -> Reference -> Maybe (Type v a)
typeOfTerm tl r = Map.lookup r (typeOfTerms tl)

typeOfTerm' :: TypeLookup v a -> Reference -> Either Reference (Type v a)
typeOfTerm' tl r = case Map.lookup r (typeOfTerms tl) of
  Nothing -> Left r
  Just a -> Right a

instance Semigroup (TypeLookup v a) where (<>) = mappend

instance Monoid (TypeLookup v a) where
  mempty = TypeLookup mempty mempty mempty
  mappend (TypeLookup a b c) (TypeLookup a2 b2 c2) =
    TypeLookup (a <> a2) (b <> b2) (c <> c2)

instance Functor (TypeLookup v) where
  fmap f tl =
    TypeLookup
      (fmap f <$> typeOfTerms tl)
      (fmap f <$> dataDecls tl)
      (fmap f <$> effectDecls tl)<|MERGE_RESOLUTION|>--- conflicted
+++ resolved
@@ -2,11 +2,8 @@
 
 import Control.Applicative ((<|>))
 import Data.Map (Map)
-<<<<<<< HEAD
 import qualified Data.Map as Map
 import Unison.Kind
-=======
->>>>>>> 27aa0f31
 import Unison.Reference (Reference)
 import Unison.Referent (Referent)
 import Unison.Type (AnnotatedType)
@@ -29,17 +26,15 @@
              , effectDecls :: Map Reference (EffectDeclaration v a) }
   deriving Show
 
-<<<<<<< HEAD
 -- Used for kind checking
 type KindLookup v a = Map Reference (Kind v a)
-=======
+
 asDataDecl :: Decl v a -> DataDeclaration v a
 asDataDecl = either DD.toDataDecl id
 
 builtinTypeLookup :: Var v => TypeLookup v ()
 builtinTypeLookup = TypeLookup mempty decls mempty where
   decls = Map.fromList [ (r, dd) | (_, r, dd) <- DD.builtinDataDecls ]
->>>>>>> 27aa0f31
 
 typeOfReferent :: TypeLookup v a -> Referent -> Maybe (Type v a)
 typeOfReferent tl r = case r of
