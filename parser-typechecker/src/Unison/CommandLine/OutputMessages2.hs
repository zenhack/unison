{-# OPTIONS_GHC -Wno-unused-top-binds #-}
{-# OPTIONS_GHC -Wno-unused-local-binds #-}
{-# OPTIONS_GHC -Wno-unused-imports #-}
{-# OPTIONS_GHC -Wno-unused-matches #-}

-- {-# LANGUAGE DoAndIfThenElse     #-}
{-# LANGUAGE FlexibleContexts    #-}
{-# LANGUAGE OverloadedStrings   #-}
{-# LANGUAGE RankNTypes          #-}
{-# LANGUAGE ScopedTypeVariables #-}
{-# LANGUAGE ViewPatterns        #-}
{-# LANGUAGE RecordWildCards     #-}


module Unison.CommandLine.OutputMessages2 (notifyUser) where

import Unison.Codebase.Editor.Output
import qualified Unison.Codebase.Editor.Output       as E
import Unison.Codebase.Editor.SlurpResult (SlurpResult(..))


--import Debug.Trace
import           Control.Monad                 (when, unless, join)
import           Data.Bifunctor                (bimap, first)
import           Data.Foldable                 (toList, traverse_)
import           Data.List                     (sortOn)
import           Data.List.Extra               (nubOrdOn)
import           Data.ListLike                 (ListLike)
import           Data.Maybe                    (fromMaybe)
import           Data.Map                      (Map)
import qualified Data.Map                      as Map
import qualified Data.Set                      as Set
import           Data.Set                      (Set)
import           Data.String                   (IsString, fromString)
import           Data.Text                     (Text)
import qualified Data.Text                     as Text
import           Data.Text.IO                  (readFile, writeFile)
import           Data.Tuple.Extra              (dupe)
import           Prelude                       hiding (readFile, writeFile)
import qualified System.Console.ANSI           as Console
import           System.Directory              (canonicalizePath, doesFileExist)
import qualified Unison.UnisonFile             as UF
import qualified Unison.Codebase               as Codebase
import           Unison.Codebase.GitError
import           Unison.Codebase.Branch        (Branch0)
import qualified Unison.Codebase.Branch        as Branch
import qualified Unison.Codebase.Patch         as Patch
import           Unison.Codebase.Patch         (Patch(..))
import qualified Unison.Codebase.TermEdit      as TermEdit
import qualified Unison.Codebase.TypeEdit      as TypeEdit
import           Unison.CommandLine            (
                                                -- backtick, backtickEOS,
                                                bigproblem,
                                                putPrettyLn,
                                                putPrettyLn',
                                                tip,
                                                -- warn,
                                                -- watchPrinter,
                                                -- plural
                                                )
import           Unison.CommandLine.InputPatterns (makeExample, makeExample')
import qualified Unison.CommandLine.InputPatterns as IP
import qualified Unison.DataDeclaration        as DD
import qualified Unison.DeclPrinter            as DeclPrinter
import qualified Unison.HashQualified          as HQ
import           Unison.Name                   (Name)
import qualified Unison.Name                   as Name
import           Unison.NamePrinter            (prettyHashQualified,
                                                -- prettyHashQualified',
                                                prettyName,
                                                styleHashQualified,
                                                styleHashQualified')
import           Unison.Names2                 (Names'(..), Names, Names0)
import qualified Unison.Names2                 as Names
import           Unison.Parser                 (Ann, startingLine)
import qualified Unison.PrettyPrintEnv         as PPE
import qualified Unison.Codebase.Runtime       as Runtime
<<<<<<< HEAD
import           Unison.PrintError              ( prettyParseError
                                                , renderNoteAsANSI
=======
import           Unison.PrintError             (prettyParseError
                                               ,renderNoteAsANSI
>>>>>>> 3317f8a5
                                                )
import qualified Unison.Reference              as Reference
import           Unison.Reference              ( Reference )
import qualified Unison.Referent               as Referent
import qualified Unison.Result                 as Result
import qualified Unison.Term                   as Term
import           Unison.Term                   (AnnotatedTerm)
import qualified Unison.TermPrinter            as TermPrinter
import qualified Unison.Typechecker.TypeLookup as TL
import qualified Unison.Typechecker            as Typechecker
import qualified Unison.TypePrinter            as TypePrinter
import qualified Unison.Util.ColorText         as CT
<<<<<<< HEAD
import           Unison.Util.Monoid             ( intercalateMap
                                                , unlessM
                                                )
=======
import           Unison.Util.Monoid            (intercalateMap,
                                                unlessM)
>>>>>>> 3317f8a5
import qualified Unison.Util.Pretty            as P
import qualified Unison.Util.Relation          as R
import           Unison.Var                    (Var)
import qualified Unison.Codebase.Editor.SlurpResult as SlurpResult

notifyUser :: forall v . Var v => FilePath -> Output v -> IO ()
notifyUser dir o = case o of
  -- Success (MergeBranchI _ _) ->
  --   putPrettyLn $ P.bold "Merged. " <> "Here's what's " <> makeExample' IP.todo <> " after the merge:"
  Success _    -> putPrettyLn $ P.bold "Done."
  DisplayDefinitions outputLoc ppe types terms ->
    displayDefinitions outputLoc ppe types terms
  TermNotFound input _ ->
    putPrettyLn . P.warnCallout $ "I don't know about that term."
  TypeNotFound input _ ->
    putPrettyLn . P.warnCallout $ "I don't know about that type."
  TermAlreadyExists input _ _ ->
    putPrettyLn . P.warnCallout $ "A term by that name already exists."
  TypeAlreadyExists input _ _ ->
    putPrettyLn . P.warnCallout $ "A type by that name already exists."
  CantDelete input names failed failedDependents -> putPrettyLn . P.warnCallout $
    P.lines [
      P.wrap "I couldn't delete ",
      "", P.indentN 2 $ listOfDefinitions' names False failed,
      "",
      "because it's still being used by these definitions:",
      "", P.indentN 2 $ listOfDefinitions' names False failedDependents
    ]
  CantUndo reason -> case reason of
    CantUndoPastStart -> putPrettyLn . P.warnCallout $ "Nothing more to undo."
    CantUndoPastMerge -> putPrettyLn . P.warnCallout $ "Sorry, I can't undo a merge (not implemented yet)."
  NoUnisonFile -> do
    dir' <- canonicalizePath dir
    putPrettyLn . P.callout "😶" $ P.lines
      [ P.wrap "There's nothing for me to add right now."
      , ""
      , P.column2 [(P.bold "Hint:", msg dir')] ]
    where
    msg dir = P.wrap
      $  "I'm currently watching for definitions in .u files under the"
      <> renderFileName dir
      <> "directory. Make sure you've updated something there before using the"
      <> makeExample' IP.add <> "or" <> makeExample' IP.update
      <> "commands."
  BranchNotFound _ b ->
    putPrettyLn . P.warnCallout $ "The branch " <> P.blue (P.shown b) <> " doesn't exist."
  CreatedNewBranch path -> pure ()
 -- RenameOutput rootPath oldName newName r -> do
  --   nameChange "rename" "renamed" oldName newName r
  -- AliasOutput rootPath existingName newName r -> do
  --   nameChange "alias" "aliased" existingName newName r
  DeleteBranchConfirmation _uniqueDeletions -> error "todo"
    -- let
    --   pretty (branchName, (ppe, results)) =
    --     header $ listOfDefinitions' ppe False results
    --     where
    --     header = plural uniqueDeletions id ((P.text branchName <> ":") `P.hang`)
    --
    -- in putPrettyLn . P.warnCallout
    --   $ P.wrap ("The"
    --   <> plural uniqueDeletions "branch contains" "branches contain"
    --   <> "definitions that don't exist in any other branches:")
    --   <> P.border 2 (mconcat (fmap pretty uniqueDeletions))
    --   <> P.newline
    --   <> P.wrap "Please repeat the same command to confirm the deletion."
  ListOfDefinitions names detailed results ->
     listOfDefinitions names detailed results
  SlurpOutput _input ppe s ->
    putPrettyLn $
      SlurpResult.pretty ppe s <> "\n\n" <>
      filestatusTip

  ParseErrors src es -> do
    Console.setTitle "Unison ☹︎"
    traverse_ (putStrLn . CT.toANSI . prettyParseError (Text.unpack src)) es
  TypeErrors src ppenv notes -> do
    Console.setTitle "Unison ☹︎"
    let showNote =
          intercalateMap "\n\n" (renderNoteAsANSI ppenv (Text.unpack src))
            . map Result.TypeError
    putStrLn . showNote $ notes
  Evaluated fileContents ppe bindings watches ->
    if null watches then putStrLn ""
    else
      -- todo: hashqualify binding names if necessary to distinguish them from
      --       defs in the codebase.  In some cases it's fine for bindings to
      --       shadow codebase names, but you don't want it to capture them in
      --       the decompiled output.
      let prettyBindings = P.bracket . P.lines $
            P.wrap "The watch expression(s) reference these definitions:" : "" :
            [TermPrinter.prettyBinding ppe (HQ.fromVar v) b
            | (v, b) <- bindings]
          prettyWatches = P.sep "\n\n" [
            watchPrinter fileContents ppe ann kind evald isCacheHit |
            (ann,kind,evald,isCacheHit) <-
              sortOn (\(a,_,_,_)->a) . toList $ watches ]
      -- todo: use P.nonempty
      in putPrettyLn $ if null bindings then prettyWatches
                       else prettyBindings <> "\n" <> prettyWatches

  DisplayConflicts termNamespace typeNamespace -> do
    showConflicts "terms" terms
    showConflicts "types" types
    where
    terms    = R.dom termNamespace
    types    = R.dom typeNamespace
    showConflicts :: Foldable f => String -> f Name -> IO ()
    showConflicts thingsName things =
      unless (null things) $ do
        putStrLn $ "🙅 These " <> thingsName <> " have conflicts: "
        traverse_ (\x -> putStrLn ("  " ++ Name.toString x)) things
    -- TODO: Present conflicting TermEdits and TypeEdits
    -- if we ever allow users to edit hashes directly.
  FileChangeEvent _sourceName _src -> pure ()
    -- do
    -- Console.clearScreen
    -- Console.setCursorPosition 0 0
  Typechecked sourceName ppe slurpResult uf -> do
    Console.setTitle "Unison ✅"
    if UF.nonEmpty uf then putPrettyLn' . ("\n" <>) . P.okCallout . P.sep "\n\n" $ [
      P.wrap $ "I found and" <> P.bold "typechecked" <> "these definitions in "
            <> P.group (P.text sourceName <> ":"),
      P.indentN 2 $ SlurpResult.pretty ppe slurpResult,
      filestatusTip,
      P.wrap "Now evaluating any watch expressions (lines starting with `>`)..." ]
    else when (null $ UF.watchComponents uf) $ putPrettyLn' . P.wrap $
      "I loaded " <> P.text sourceName <> " and didn't find anything."
  TodoOutput names todo -> todoOutput names todo
  GitError e -> case e of
                  NoGit -> putPrettyLn' . P.wrap $ "I couldn't find git. "
                           <> "Make sure it's installed and on your path."
                  NoGithubAt p ->
                    putPrettyLn' . P.wrap $ "I couldn't access a git "
                      <> "repository at " <> P.text p
                      <> ". Make sure the repo exists "
                      <> "and that you have access to it."
                  NotAGitRepo p ->
                    putPrettyLn' . P.wrap $ "The directory at " <> P.string p
                    <> "doesn't seem to contain a git repository."
                  CheckoutFailed t ->
                    putPrettyLn' . P.wrap $ "I couldn't do a git checkout of "
                    <> P.text t <> ". Make sure there's a branch or commit "
                    <> "with that name."
  ListEdits patch names0 -> do
    let
      ppe = PPE.fromNames0 names0
      types = Patch._typeEdits patch
      terms = Patch._termEdits patch

      prettyTermEdit (r, TermEdit.Deprecate) =
        (prettyHashQualified . PPE.termName ppe . Referent.Ref $ r
        , "-> (deprecated)")
      prettyTermEdit (r, TermEdit.Replace r' _typing) =
        (prettyHashQualified . PPE.termName ppe . Referent.Ref $ r
        , "-> " <> (prettyHashQualified . PPE.termName ppe . Referent.Ref $ r'))
      prettyTypeEdit (r, TypeEdit.Deprecate) =
        (prettyHashQualified $ PPE.typeName ppe r
        , "-> (deprecated)")
      prettyTypeEdit (r, TypeEdit.Replace r') =
        (prettyHashQualified $ PPE.typeName ppe r
        , "-> " <> (prettyHashQualified . PPE.typeName ppe $ r'))
    when (not $ R.null types) $
       putPrettyLn $ "Edited Types:" `P.hang`
        P.column2 (prettyTypeEdit <$> R.toList types)
    when (not $ R.null terms) $
       putPrettyLn $ "Edited Terms:" `P.hang`
        P.column2 (prettyTermEdit <$> R.toList terms)
    when (R.null types && R.null terms)
         (putPrettyLn "This patch is empty.")
  BustedBuiltins (Set.toList -> new) (Set.toList -> old) ->
    -- todo: this could be prettier!  Have a nice list like `find` gives, but
    -- that requires querying the codebase to determine term types.  Probably
    -- the only built-in types will be primitive types like `Int`, so no need
    -- to look up decl types.
    -- When we add builtin terms, they may depend on new derived types, so
    -- these derived types should be added to the branch too; but not
    -- necessarily ever be automatically deprecated.  (A library curator might
    -- deprecate them; more work needs to go into the idea of sharing deprecations and stuff.
    putPrettyLn . P.warnCallout . P.lines $
      case (new, old) of
        ([],[]) -> error "BustedBuiltins busted, as there were no busted builtins."
        ([], old) ->
          P.wrap ("This branch includes some builtins that are considered deprecated. Use the " <> makeExample' IP.updateBuiltins <> " command when you're ready to work on eliminating them from your branch:")
            : ""
            : fmap (P.text . Reference.toText) old
        (new, []) -> P.wrap ("This version of Unison provides builtins that are not part of your branch. Use " <> makeExample' IP.updateBuiltins <> " to add them:")
          : "" : fmap (P.text . Reference.toText) new
        (new@(_:_), old@(_:_)) ->
          [ P.wrap
            ("Sorry and/or good news!  This version of Unison supports a different set of builtins than this branch uses.  You can use "
            <> makeExample' IP.updateBuiltins
            <> " to add the ones you're missing and deprecate the ones I'm missing. 😉"
            )
          , "You're missing:" `P.hang` P.lines (fmap (P.text . Reference.toText) new)
          , "I'm missing:" `P.hang` P.lines (fmap (P.text . Reference.toText) old)
          ]
  x -> error $ "todo: output message for\n\n" ++ show x
  where
  renderFileName = P.group . P.blue . fromString
  _nameChange _cmd _pastTenseCmd _oldName _newName _r = error "todo"
  -- do
  --   when (not . Set.null $ E.changedSuccessfully r) . putPrettyLn . P.okCallout $
  --     P.wrap $ "I" <> pastTenseCmd <> "the"
  --       <> ns (E.changedSuccessfully r)
  --       <> P.blue (prettyName oldName)
  --       <> "to" <> P.group (P.green (prettyName newName) <> ".")
  --   when (not . Set.null $ E.oldNameConflicted r) . putPrettyLn . P.warnCallout $
  --     (P.wrap $ "I couldn't" <> cmd <> "the"
  --          <> ns (E.oldNameConflicted r)
  --          <> P.blue (prettyName oldName)
  --          <> "to" <> P.green (prettyName newName)
  --          <> "because of conflicts.")
  --     <> "\n\n"
  --     <> tip ("Use " <> makeExample' IP.todo <> " to view more information on conflicts and remaining work.")
  --   when (not . Set.null $ E.newNameAlreadyExists r) . putPrettyLn . P.warnCallout $
  --     (P.wrap $ "I couldn't" <> cmd <> P.blue (prettyName oldName)
  --          <> "to" <> P.green (prettyName newName)
  --          <> "because the "
  --          <> ns (E.newNameAlreadyExists r)
  --          <> "already exist(s).")
  --     <> "\n\n"
  --     <> tip
  --        ("Use" <> makeExample IP.rename [prettyName newName, "<newname>"] <> "to make" <> prettyName newName <> "available.")
--    where
--      ns targets = P.oxfordCommas $
--        map (fromString . Names.renderNameTarget) (toList targets)

formatMissingStuff :: (Show tm, Show typ) =>
  [(HQ.HashQualified, tm)] -> [(HQ.HashQualified, typ)] -> P.Pretty P.ColorText
formatMissingStuff terms types =
  (unlessM (null terms) . P.fatalCallout $
    P.wrap "The following terms have a missing or corrupted type signature:"
    <> "\n\n"
    <> P.column2 [ (prettyHashQualified name, fromString (show ref)) | (name, ref) <- terms ]) <>
  (unlessM (null types) . P.fatalCallout $
    P.wrap "The following types weren't found in the codebase:"
    <> "\n\n"
    <> P.column2 [ (prettyHashQualified name, fromString (show ref)) | (name, ref) <- types ])

displayDefinitions :: Var v => Ord a1 =>
  Maybe FilePath
  -> PPE.PrettyPrintEnv
  -> Map Reference.Reference (DisplayThing (DD.Decl v a1))
  -> Map Reference.Reference (DisplayThing (Unison.Term.AnnotatedTerm v a1))
  -> IO ()
displayDefinitions outputLoc ppe types terms =
  maybe displayOnly scratchAndDisplay outputLoc
  where
  displayOnly = putPrettyLn code
  scratchAndDisplay path = do
    path' <- canonicalizePath path
    prependToFile code path'
    putPrettyLn (message code path')
    where
    prependToFile code path = do
      existingContents <- do
        exists <- doesFileExist path
        if exists then readFile path
        else pure ""
      writeFile path . Text.pack . P.toPlain 80 $
        P.lines [ code, ""
                , "---- " <> "Anything below this line is ignored by Unison."
                , "", P.text existingContents ]
    message code path =
      P.callout "☝️" $ P.lines [
        P.wrap $ "I added these definitions to the top of " <> fromString path,
        "",
        P.indentN 2 code,
        "",
        P.wrap $
          "You can edit them there, then do" <> makeExample' IP.update <>
          "to replace the definitions currently in this branch."
      ]
  code = P.sep "\n\n" (prettyTypes <> prettyTerms)
  prettyTerms = map go . Map.toList
             -- sort by name
             $ Map.mapKeys (first (PPE.termName ppe . Referent.Ref) . dupe) terms
  prettyTypes = map go2 . Map.toList
              $ Map.mapKeys (first (PPE.typeName ppe) . dupe) types
  go ((n, r), dt) =
    case dt of
      MissingThing r -> missing n r
      BuiltinThing -> builtin n
      RegularThing tm -> TermPrinter.prettyBinding ppe n tm
  go2 ((n, r), dt) =
    case dt of
      MissingThing r -> missing n r
      BuiltinThing -> builtin n
      RegularThing decl -> case decl of
        Left d  -> DeclPrinter.prettyEffectDecl ppe r n d
        Right d -> DeclPrinter.prettyDataDecl ppe r n d
  builtin n = P.wrap $ "--" <> prettyHashQualified n <> " is built-in."
  missing n r = P.wrap (
    "-- The name " <> prettyHashQualified n <> " is assigned to the "
    <> "reference " <> fromString (show r ++ ",")
    <> "which is missing from the codebase.")
    <> P.newline
    <> tip "You might need to repair the codebase manually."

unsafePrettyTermResultSig' :: Var v =>
  PPE.PrettyPrintEnv -> E.TermResult' v a -> P.Pretty P.ColorText
unsafePrettyTermResultSig' ppe = \case
  E.TermResult' name (Just typ) _r _aliases ->
    head (TypePrinter.prettySignatures' ppe [(name,typ)])
  _ -> error "Don't pass Nothing"

-- produces:
-- -- #5v5UtREE1fTiyTsTK2zJ1YNqfiF25SkfUnnji86Lms#0
-- Optional.None, Maybe.Nothing : Maybe a
unsafePrettyTermResultSigFull' :: Var v =>
  PPE.PrettyPrintEnv -> E.TermResult' v a -> P.Pretty P.ColorText
unsafePrettyTermResultSigFull' ppe = \case
  E.TermResult' hq (Just typ) r aliases -> P.lines
    [ P.hiBlack "-- " <> greyHash (HQ.fromReferent r)
    , P.commas (fmap greyHash $ hq : toList aliases) <> " : "
      <> TypePrinter.pretty ppe mempty (-1) typ
    , mempty
    ]
  _ -> error "Don't pass Nothing"
  where greyHash = styleHashQualified' id P.hiBlack

prettyTypeResultHeader' :: Var v => E.TypeResult' v a -> P.Pretty P.ColorText
prettyTypeResultHeader' (E.TypeResult' name dt r _aliases) =
  prettyDeclTriple (name, r, dt)

-- produces:
-- -- #5v5UtREE1fTiyTsTK2zJ1YNqfiF25SkfUnnji86Lms
-- type Optional
-- type Maybe
prettyTypeResultHeaderFull' :: Var v => E.TypeResult' v a -> P.Pretty P.ColorText
prettyTypeResultHeaderFull' (E.TypeResult' name dt r aliases) =
  P.lines stuff <> P.newline
  where
  stuff =
    (P.hiBlack "-- " <> greyHash (HQ.fromReference r)) :
      fmap (\name -> prettyDeclTriple (name, r, dt))
           (name : toList aliases)
    where greyHash = styleHashQualified' id P.hiBlack


-- todo: maybe delete this
prettyAliases ::
  (Foldable t, ListLike s Char, IsString s) => t HQ.HashQualified -> P.Pretty s
prettyAliases aliases = if length aliases < 2 then mempty else error "todo"
  -- (P.commented . (:[]) . P.wrap . P.commas . fmap prettyHashQualified' . toList) aliases <> P.newline

prettyDeclTriple :: Var v =>
  (HQ.HashQualified, Reference.Reference, DisplayThing (DD.Decl v a))
  -> P.Pretty P.ColorText
prettyDeclTriple (name, _, displayDecl) = case displayDecl of
   BuiltinThing -> P.hiBlack "builtin " <> P.hiBlue "type " <> P.blue (prettyHashQualified name)
   MissingThing _ -> mempty -- these need to be handled elsewhere
   RegularThing decl -> case decl of
     Left ed -> DeclPrinter.prettyEffectHeader name ed
     Right dd   -> DeclPrinter.prettyDataHeader name dd

renderNameConflicts :: Set.Set Name -> Set.Set Name -> P.Pretty CT.ColorText
renderNameConflicts conflictedTypeNames conflictedTermNames =
  unlessM (null allNames) $ P.callout "❓" . P.sep "\n\n" . P.nonEmpty $ [
    showConflictedNames "types" conflictedTypeNames,
    showConflictedNames "terms" conflictedTermNames,
    tip $ "This occurs when merging branches that both independently introduce the same name. Use "
        <> makeExample IP.view (prettyName <$> take 3 allNames)
        <> "to see the conflicting defintions, then use "
        <> makeExample' IP.rename <> "and/or " <> makeExample' IP.replace
        <> "to resolve the conflicts."
  ]
  where
    allNames = toList (conflictedTermNames <> conflictedTypeNames)
    showConflictedNames things conflictedNames =
      unlessM (Set.null conflictedNames) $
        P.wrap ("These" <> P.bold (things <> "have conflicting definitions:"))
        `P.hang` P.commas (P.blue . prettyName <$> toList conflictedNames)

renderEditConflicts ::
  PPE.PrettyPrintEnv -> Patch -> P.Pretty CT.ColorText
renderEditConflicts ppe Patch{..} =
  unlessM (null editConflicts) . P.callout "❓" . P.sep "\n\n" $ [
    P.wrap $ "These" <> P.bold "definitions were edited differently"
          <> "in branches that have been merged into this branch."
          <> "You'll have to tell me what to use as the new definition:",
    P.indentN 2 (P.lines (formatConflict <$> editConflicts)),
    tip $ "Use " <> makeExample IP.resolve [name (head editConflicts), " <replacement>"] <> " to pick a replacement." -- todo: eventually something with `edit`
    ]
  where
    -- todo: could possibly simplify all of this, but today is a copy/paste day.
    editConflicts :: [Either (Reference, Set TypeEdit.TypeEdit) (Reference, Set TermEdit.TermEdit)]
    editConflicts =
      (fmap Left . Map.toList . R.toMultimap . R.filterManyDom $ _typeEdits) <>
      (fmap Right . Map.toList . R.toMultimap . R.filterManyDom $ _termEdits)
    name = either (typeName . fst) (termName . fst)
    typeName r = styleHashQualified P.bold (PPE.typeName ppe r)
    termName r = styleHashQualified P.bold (PPE.termName ppe (Referent.Ref r))
    formatTypeEdits (r, toList -> es) = P.wrap $
      "The type" <> typeName r <> "was" <>
      (if TypeEdit.Deprecate `elem` es
      then "deprecated and also replaced with"
      else "replaced with") <>
      P.oxfordCommas [ typeName r | TypeEdit.Replace r <- es ]
    formatTermEdits (r, toList -> es) = P.wrap $
      "The term" <> termName r <> "was" <>
      (if TermEdit.Deprecate `elem` es
      then "deprecated and also replaced with"
      else "replaced with") <>
      P.oxfordCommas [ termName r | TermEdit.Replace r _ <- es ]
    formatConflict = either formatTypeEdits formatTermEdits

todoOutput :: Var v => Names0 -> E.TodoOutput v a -> IO ()
todoOutput (PPE.fromNames0 -> ppe) todo =
  if noConflicts && noEdits
  then putPrettyLn $ P.okCallout "No conflicts or edits in progress."
  else putPrettyLn (todoConflicts <> todoEdits)
  where
  noConflicts = E.nameConflicts todo == mempty
             && E.editConflicts todo == Patch.empty
  noEdits = E.todoScore todo == 0
  (frontierTerms, frontierTypes) = E.todoFrontier todo
  (dirtyTerms, dirtyTypes) = E.todoFrontierDependents todo
  corruptTerms = [ (name, r) | (name, r, Nothing) <- frontierTerms ]
  corruptTypes = [ (name, r) | (name, r, MissingThing _) <- frontierTypes ]
  goodTerms ts = [ (name, typ) | (name, _, Just typ) <- ts ]
  todoConflicts = if noConflicts then mempty else P.lines . P.nonEmpty $
    [ renderEditConflicts ppe (E.editConflicts todo)
    , renderNameConflicts conflictedTypeNames conflictedTermNames ]
    where
    -- If a conflict is both an edit and a name conflict, we show it in the edit
    -- conflicts section
    c :: Names0
    c = removeEditConflicts (E.editConflicts todo) (E.nameConflicts todo)
    conflictedTypeNames = (R.dom . Names.types) c
    conflictedTermNames = (R.dom . Names.terms) c
    -- e.g. `foo#a` has been independently updated to `foo#b` and `foo#c`.
    -- This means there will be a name conflict:
    --    foo -> #b
    --    foo -> #c
    -- as well as an edit conflict:
    --    #a -> #b
    --    #a -> #c
    -- We want to hide/ignore the name conflicts that are also targets of an
    -- edit conflict, so that the edit conflict will be dealt with first.
    -- For example, if hash `h` has multiple edit targets { #x, #y, #z, ...},
    -- we'll temporarily remove name conflicts pointing to { #x, #y, #z, ...}.
    removeEditConflicts :: Ord n => Patch -> Names' n -> Names' n
    removeEditConflicts Patch{..} Names{..} = Names terms' types' where
      terms' = R.filterRan (`Set.notMember` conflictedTermEditTargets) terms
      types' = R.filterRan (`Set.notMember` conflictedTypeEditTargets) types
      conflictedTypeEditTargets :: Set Reference
      conflictedTypeEditTargets =
        Set.fromList $ toList (R.ran typeEditConflicts) >>= TypeEdit.references
      conflictedTermEditTargets :: Set Referent.Referent
      conflictedTermEditTargets =
        Set.fromList . fmap Referent.Ref
          $ toList (R.ran termEditConflicts) >>= TermEdit.references
      typeEditConflicts = R.filterDom (`R.manyDom` _typeEdits) _typeEdits
      termEditConflicts = R.filterDom (`R.manyDom` _termEdits) _termEdits


  todoEdits = unlessM noEdits . P.callout "🚧" . P.sep "\n\n" . P.nonEmpty $
      [ P.wrap ("The branch has" <> fromString (show (E.todoScore todo))
              <> "transitive dependent(s) left to upgrade."
              <> "Your edit frontier is the dependents of these definitions:")
      , P.indentN 2 . P.lines $ (
          (prettyDeclTriple <$> toList frontierTypes) ++
          TypePrinter.prettySignatures' ppe (goodTerms frontierTerms)
          )
      , P.wrap "I recommend working on them in the following order:"
      , P.indentN 2 . P.lines $
          let unscore (_score,a,b,c) = (a,b,c)
          in (prettyDeclTriple . unscore <$> toList dirtyTypes) ++
             TypePrinter.prettySignatures'
                ppe
                (goodTerms $ unscore <$> dirtyTerms)
      , formatMissingStuff corruptTerms corruptTypes
      ]

listOfDefinitions ::
  Var v => Names0 -> E.ListDetailed -> [E.SearchResult' v a] -> IO ()
listOfDefinitions names detailed results =
  putPrettyLn $ listOfDefinitions' names detailed results

listOfDefinitions' :: Var v
                   => Names0 -- for printing types of terms :-\
                   -> E.ListDetailed
                   -> [E.SearchResult' v a]
                   -> P.Pretty P.ColorText
listOfDefinitions' (PPE.fromNames0 -> ppe) detailed results =
  P.lines . P.nonEmpty $ prettyNumberedResults :
    [formatMissingStuff termsWithMissingTypes missingTypes
    ,unlessM (null missingBuiltins) . bigproblem $ P.wrap
      "I encountered an inconsistency in the codebase; these definitions refer to built-ins that this version of unison doesn't know about:" `P.hang`
        P.column2 ( (P.bold "Name", P.bold "Built-in")
                  -- : ("-", "-")
                  : fmap (bimap prettyHashQualified
                                (P.text . Referent.toText)) missingBuiltins)
    ]
  where
  prettyNumberedResults =
    P.numbered (\i -> P.hiBlack . fromString $ show i <> ".") prettyResults
  -- todo: group this by namespace
  prettyResults =
    map (E.foldResult' renderTerm renderType)
        (filter (not.missingType) results)
    where
      (renderTerm, renderType) =
        if detailed then
          (unsafePrettyTermResultSigFull' ppe, prettyTypeResultHeaderFull')
        else
          (unsafePrettyTermResultSig' ppe, prettyTypeResultHeader')
  missingType (E.Tm _ Nothing _ _)          = True
  missingType (E.Tp _ (MissingThing _) _ _) = True
  missingType _                             = False
  -- termsWithTypes = [(name,t) | (name, Just t) <- sigs0 ]
  --   where sigs0 = (\(name, _, typ) -> (name, typ)) <$> terms
  termsWithMissingTypes =
    [ (name, r)
    | E.Tm name Nothing (Referent.Ref (Reference.DerivedId r)) _ <- results ]
  missingTypes = nubOrdOn snd $
    [ (name, Reference.DerivedId r)
    | E.Tp name (MissingThing r) _ _ <- results ] <>
    [ (name, r)
    | E.Tm name Nothing (Referent.toTypeReference -> Just r) _ <- results]
  missingBuiltins = results >>= \case
    E.Tm name Nothing r@(Referent.Ref (Reference.Builtin _)) _ -> [(name,r)]
    _ -> []

watchPrinter
  :: Var v
  => Text
  -> PPE.PrettyPrintEnv
  -> Ann
  -> UF.WatchKind
  -> Codebase.Term v ()
  -> Runtime.IsCacheHit
  -> P.Pretty P.ColorText
watchPrinter src ppe ann kind term isHit =
  P.bracket
    $ let
        lines        = Text.lines src
        lineNum      = fromMaybe 1 $ startingLine ann
        lineNumWidth = length (show lineNum)
        extra        = "     " <> replicate (length kind) ' ' -- for the ` | > ` after the line number
        line         = lines !! (lineNum - 1)
        addCache p = if isHit then p <> " (cached)" else p
        renderTest (Term.App' (Term.Constructor' _ id) (Term.Text' msg)) =
          "\n" <> if id == DD.okConstructorId
            then addCache
              (P.green "✅ " <> P.bold "Passed - " <> P.green (P.text msg))
            else if id == DD.failConstructorId
              then addCache
                (P.red "🚫 " <> P.bold "FAILED - " <> P.red (P.text msg))
              else P.red "❓ " <> TermPrinter.prettyTop ppe term
        renderTest x =
          fromString $ "\n Unison bug: " <> show x <> " is not a test."
      in
        P.lines
          [ fromString (show lineNum) <> " | " <> P.text line
          , case (kind, term) of
            (UF.TestWatch, Term.Sequence' tests) -> foldMap renderTest tests
            _ -> P.lines
              [ fromString (replicate lineNumWidth ' ')
              <> fromString extra
              <> (if isHit then id else P.purple) "⧩"
              , P.indentN (lineNumWidth + length extra)
              . (if isHit then id else P.bold)
              $ TermPrinter.prettyTop ppe term
              ]
          ]

filestatusTip :: P.Pretty CT.ColorText
filestatusTip = tip "Use `help filestatus` to learn more."<|MERGE_RESOLUTION|>--- conflicted
+++ resolved
@@ -75,13 +75,8 @@
 import           Unison.Parser                 (Ann, startingLine)
 import qualified Unison.PrettyPrintEnv         as PPE
 import qualified Unison.Codebase.Runtime       as Runtime
-<<<<<<< HEAD
 import           Unison.PrintError              ( prettyParseError
                                                 , renderNoteAsANSI
-=======
-import           Unison.PrintError             (prettyParseError
-                                               ,renderNoteAsANSI
->>>>>>> 3317f8a5
                                                 )
 import qualified Unison.Reference              as Reference
 import           Unison.Reference              ( Reference )
@@ -94,14 +89,9 @@
 import qualified Unison.Typechecker            as Typechecker
 import qualified Unison.TypePrinter            as TypePrinter
 import qualified Unison.Util.ColorText         as CT
-<<<<<<< HEAD
 import           Unison.Util.Monoid             ( intercalateMap
                                                 , unlessM
                                                 )
-=======
-import           Unison.Util.Monoid            (intercalateMap,
-                                                unlessM)
->>>>>>> 3317f8a5
 import qualified Unison.Util.Pretty            as P
 import qualified Unison.Util.Relation          as R
 import           Unison.Var                    (Var)
