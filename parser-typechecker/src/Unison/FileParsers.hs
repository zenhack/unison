--- conflicted
+++ resolved
@@ -14,11 +14,8 @@
 import           Data.Map (Map)
 import qualified Data.Map as Map
 import           Data.Maybe
-<<<<<<< HEAD
 import           Data.Sequence (Seq)
-=======
 import           Data.Text (Text, unpack)
->>>>>>> 6be0cc46
 import qualified Unison.Builtin as B
 import qualified Unison.Codecs as Codecs
 import           Unison.DataDeclaration (DataDeclaration')
@@ -41,31 +38,18 @@
 type DataDeclaration v = DataDeclaration' v Ann
 type UnisonFile v = UF.UnisonFile v Ann
 
-<<<<<<< HEAD
 convertNotes :: Typechecker.Notes v ann -> Seq (Note v ann)
 convertNotes (Typechecker.Notes es is) =
   (TypeError <$> es) <> (TypeInfo <$> is)
 
-parseAndSynthesizeAsFile
-  :: Var v
-  => FilePath
-  -> String
-  -> Result (Seq (Note v Ann)) (PrintError.Env, Maybe (Term v, Type v))
-parseAndSynthesizeAsFile filename s = do
-  (errorEnv, file) <- Result.fromParsing
-    $ Parsers.parseFile filename s Parser.penv0
-  let (Result notes' r) = synthesizeFile file
-  Result notes' $ Just (errorEnv, r)
-=======
 parseAndSynthesizeFile :: Var v
   => PEnv v -> FilePath -> Text
-  -> Result (Note v Ann) (PrintError.Env, Maybe (UnisonFile v))
+  -> Result (Seq (Note v Ann)) (PrintError.Env, Maybe (UnisonFile v))
 parseAndSynthesizeFile penv filePath src = do
   (errorEnv, parsedUnisonFile) <-
       Result.fromParsing $ Parsers.parseFile filePath (unpack src) penv
   let (Result notes' r) = synthesizeUnisonFile parsedUnisonFile
   Result notes' $ Just (errorEnv, fst <$> r)
->>>>>>> 6be0cc46
 
 synthesizeFile
   :: forall v
