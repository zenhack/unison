--- conflicted
+++ resolved
@@ -1,305 +1,298 @@
-{-# LANGUAGE PatternSynonyms #-}
-{-# LANGUAGE LambdaCase #-}
-{-# LANGUAGE OverloadedStrings #-}
-
-module Unison.TermPrinter where
-
-import           Data.List
-import qualified Data.Text as Text
-import           Data.Foldable (fold, toList)
-import           Data.Maybe (fromMaybe)
-import           Data.Vector()
-import           Unison.ABT (pattern AbsN')
-import qualified Unison.Blank as Blank
-import           Unison.Lexer (symbolyId0)
-import qualified Unison.Names as Names
-import           Unison.PatternP (Pattern)
-import qualified Unison.PatternP as Pattern
-import           Unison.Term
-import qualified Unison.Type as Type
-import qualified Unison.TypePrinter as TypePrinter
-import           Unison.Var (Var)
-import qualified Unison.Var as Var
-import           Unison.Util.Monoid (intercalateMap)
-import qualified Unison.Util.PrettyPrint as PP
-import           Unison.Util.PrettyPrint (PrettyPrint(..))
-import           Unison.PrettyPrintEnv (PrettyPrintEnv)
-import qualified Unison.PrettyPrintEnv as PrettyPrintEnv
-
---TODO let suppression, delay blocks
---TODO precedence comment and double check in type printer
---TODO ? askInfo suffix; > watches
---TODO try it out on 'real' code (as an in-place edit pass on unison-src maybe)
---TODO (improve code layout below)
---TODO use imports to trim fully qualified names
-
-{- Explanation of precedence handling
-
-   We illustrate precedence rules as follows.
-
-     >=10
-       10f 10x
-
-   This example shows that a function application f x is enclosed in parentheses
-   whenever the ambient precedence around it is >= 10, and that when printing its
-   two components, an ambient precedence of 10 is used in both places.
-
-   The pretty-printer uses the following rules for printing terms.
-
-     >=11
-       ! 11x
-       ' 11x
-
-     >=10
-       10f 10x 10y ...
-
-     >=3
-       x -> 2y
-       10x + 10y + ... 10z
-
-     >=2
-       if 2a then 2b else 2c
-       handle 2h in 2b
-       case 2x of
-         a | 2g -> 1b
-       let x = 1y
-           1z
-
-     >=0
-       10a : 0Int
-
-
-   And the following for patterns.
-
-     >=11
-       x@11p
-
-     >=10
-       Con 10p 10q ...
-
-     -- never any external parens added around the following
-       { p }
-       { Eff 10p 10q ... -> 0k }
-
--}
-
-pretty :: Var v => PrettyPrintEnv -> Int -> AnnotatedTerm v a -> PrettyPrint String
--- p is the operator precedence of the enclosing context (a number from 0 to 11, or
--- -1 to avoid outer parentheses unconditionally).  Function application has precedence 10.
--- n resolves references to text names.  When getting the name of one of the constructors of a type, the
--- `Maybe Int` identifies which constructor.
-pretty n p term = specialCases term $ \case
-  Var' v       -> l $ varName v
-  Ref' r       -> l $ Text.unpack (PrettyPrintEnv.termName n (Names.Ref r))
-  Ann' tm t    -> parenNest (p >= 0) $
-                    pretty n 10 tm <> b" " <> (PP.Nest "  " $ PP.Group (l": " <> TypePrinter.pretty n 0 t))
-  Int' i       -> (if i >= 0 then l"+" else Empty) <> (l $ show i)
-  Nat' u       -> l $ show u
-  Float' f     -> l $ show f
-  -- TODO How to handle Infinity, -Infinity and NaN?  Parser cannot parse them.  Haskell
-  --      doesn't have literals for them either.  Is this function only required to
-  --      operate on terms produced by the parser?  In which case the code is fine as
-  --      it stands.  If it can somehow run on values produced by execution (or, one day, on
-  --      terms produced by metaprograms), then it needs to be able to print them (and
-  --      then the parser ought to be able to parse them, to maintain symmetry.)
-  Boolean' b   -> if b then l"true" else l"false"
-  Text' s      -> l $ show s
-  Blank' id    -> l"_" <> (l $ fromMaybe "" (Blank.nameb id))
-  Constructor' ref i -> l (Text.unpack (PrettyPrintEnv.constructorName n ref i))
-  Request' ref i -> l (Text.unpack (PrettyPrintEnv.requestName n ref i))
-  Handle' h body -> parenNest (p >= 2) $
-                      l"handle" <> b" " <> pretty n 2 h <> b" " <> l"in" <> b" "
-                      <> PP.Nest "  " (PP.Group (pretty n 2 body))
-  App' x (Constructor' Type.UnitRef 0) -> paren (p >= 11) $ l"!" <> pretty n 11 x
-  LamNamed' v x | (Var.name v) == "()"   -> paren (p >= 11) $ l"'" <> pretty n 11 x
-  Vector' xs   -> PP.Nest "  " $ PP.Group $ l"[" <> commaList (toList xs) <> l"]"
-  If' cond t f -> parenNest (p >= 2) $
-                    (PP.Group (l"if" <> b" " <> pretty n 2 cond) <> b" " <>
-                     PP.Group (l"then" <> b" " <> pretty n 2 t) <> b" " <>
-                     PP.Group (l"else" <> b" " <> pretty n 2 f))
-  And' x y     -> parenNest (p >= 10) $ l"and" <> b" " <> pretty n 10 x <> b" " <> pretty n 10 y
-  Or' x y      -> parenNest (p >= 10) $ l"or" <> b" " <> pretty n 10 x <> b" " <> pretty n 10 y
-  LetRecNamed' bs e -> printLet bs e
-  Lets' bs e ->   printLet (map (\(_, v, binding) -> (v, binding)) bs) e
-  Match' scrutinee branches -> parenNest (p >= 2) $
-                               PP.Group (l"case" <> b" " <> pretty n 2 scrutinee <> b" " <> l"of") <> b" " <>
-                               (PP.Nest "  " $ PP.Group $ fold (intersperse (b"; ") (map printCase branches)))
-  t -> l"error: " <> l (show t)
-  where specialCases term go =
-          case (term, binaryOpsPred) of
-            (Tuple' [x], _) -> parenNest (p >= 10) $ l"Pair" <> b" " <> pretty n 10 x <> b" " <> l"()"
-            (Tuple' xs, _)  -> parenNest True $ commaList xs
-            BinaryAppsPred' apps lastArg -> parenNest (p >= 3) $ binaryApps apps <> pretty n 10 lastArg
-            _ -> case (term, nonForcePred) of
-              AppsPred' f args -> parenNest (p >= 10) $
-                pretty n 10 f <> b" " <> PP.Nest "  " (PP.Group (intercalateMap (b" ") (pretty n 10) args))
-              _ -> case (term, nonUnitArgPred) of
-                LamsNamedPred' vs body -> parenNest (p >= 3) $
-                                            varList vs <> l" ->" <> b" " <>
-                                            (PP.Nest "  " $ PP.Group $ pretty n 2 body)
-                _ -> go term
-
-        sepList sep xs = sepList' (pretty n 0) sep xs
-        sepList' f sep xs = fold $ intersperse sep (map f xs)
-        varList vs = sepList' (\v -> l $ varName v) (b" ") vs
-        commaList = sepList (l"," <> b" ")
-
-        -- The parser requires lets to use layout, so use BrokenGroup to get some unconditional line-breaks.
-        -- These will replace the occurrences of b"; ".
-        printLet bs e = parenNest (p >= 2) $
-                        PP.BrokenGroup $ l"let" <> b"; " <> (PP.Nest "  " $
-                          (mconcat (map printBinding bs)) <>
-                          PP.Group (pretty n 0 e))
-                        where
-                          printBinding (v, binding) = PP.Group (
-                            (l $ varName v) <> b" " <> l"=" <> b" " <> PP.Nest "  "
-                              (PP.Group (pretty n 1 binding))) <> b"; "
-
-        printCase (MatchCase pat guard (AbsN' vs body)) = PP.Group $
-          PP.Group ((fst $ prettyPattern n (-1) vs pat) <> b" " <> printGuard guard <> l"->") <> b" " <>
-          (PP.Nest "  " $ PP.Group $ pretty n 0 body) where
-            printGuard (Just g) = l"|" <> b" " <> pretty n 2 g <> b" "
-            printGuard Nothing = Empty
-        printCase _ = l"error"
-
-        -- This predicate controls which binary functions we render as infix operators.
-        -- At the moment the policy is just to render symbolic operators as infix - not 'wordy'
-        -- function names.  So we produce "x + y" and "foo x y" but not "x `foo` y".
-        binaryOpsPred :: Var v => AnnotatedTerm v a -> Bool
-        binaryOpsPred = \case
-          Ref' r | isSymbolic (PrettyPrintEnv.termName n (Names.Ref r)) -> True
-          Var' v | isSymbolic (Var.name v)  -> True
-          _                                 -> False
-
-        nonForcePred :: AnnotatedTerm v a -> Bool
-        nonForcePred = \case
-          Constructor' Type.UnitRef 0 -> False
-          _                           -> True
-
-        nonUnitArgPred :: Var v => v -> Bool
-        nonUnitArgPred v = (Var.name v) /= "()"
-
-        -- Render a binary infix operator sequence, like [(a2, f2), (a1, f1)],
-        -- meaning (a1 `f1` a2) `f2` (a3 rendered by the caller), producing "a1 `f1` a2 `f2`".  Except
-        -- the operators are all symbolic, so we won't produce any backticks.
-        -- We build the result out from the right, starting at `f2`.
-        binaryApps :: Var v => [(AnnotatedTerm v a, AnnotatedTerm v a)] -> PrettyPrint String
-        binaryApps xs = foldr (flip (<>)) mempty (map r xs)
-                        where r (a, f) = pretty n 10 a <> b" " <> pretty n 10 f <> b" "
-
-pretty' :: Var v => Maybe Int -> PrettyPrintEnv -> AnnotatedTerm v a -> String
-pretty' (Just width) n t = PP.render width   $ pretty n (-1) t
-pretty' Nothing      n t = PP.renderUnbroken $ pretty n (-1) t
-
-prettyPattern :: Var v => PrettyPrintEnv -> Int -> [v] -> Pattern loc -> (PrettyPrint String, [v])
--- vs is the list of pattern variables used by the pattern, plus possibly a tail of variables it doesn't use.
--- This tail is the second component of the return value.
-prettyPattern n p vs patt = case patt of
-  Pattern.Unbound _  -> (l"_", vs)
-  Pattern.Var _      -> let (v : tail_vs) = vs
-                        in (l $ varName v, tail_vs)
-  Pattern.Boolean _ b -> (if b then l"true" else l"false", vs)
-  Pattern.Int _ i     -> ((if i >= 0 then l"+" else Empty) <> (l $ show i), vs)
-  Pattern.Nat _ u     -> (l $ show u, vs)
-  Pattern.Float _ f   -> (l $ show f, vs)
-<<<<<<< HEAD
-  Pattern.Tuple [pp]   -> let 
-    (printed, tail_vs) = prettyPattern n 10 vs pp
-    in (parenNest (p >= 10) $ l"Pair" <> b" " <> printed <> b" " <> l"()", tail_vs)
-  Pattern.Tuple pats  -> let 
-    (pats_printed, tail_vs) = patterns vs pats
-    in (parenNest True $ intercalateMap (l"," <> b" ") id pats_printed, tail_vs)
-  Pattern.Constructor _ ref i pats -> let
-    (pats_printed, tail_vs) = patternsSep (b" ") vs pats
-    in (parenNest (p >= 10) $ l (Text.unpack (PrettyPrintEnv.constructorName n ref i)) <> pats_printed, tail_vs)
-=======
-  Pattern.Constructor _ Type.UnitRef 0 [] -> (l"()", vs)
-  Pattern.Constructor _ ref i pats -> let
-    (pats_printed, tail_vs) = patterns vs pats
-    in (parenNest (p >= 10) $ l (Text.unpack (PrettyPrintEnv.patternName n ref i)) <> pats_printed, tail_vs)
->>>>>>> 1a6b7cd3
-  Pattern.As _ pat    -> let (v : tail_vs) = vs
-                             (printed, eventual_tail) = prettyPattern n 11 tail_vs pat
-                         in (parenNest (p >= 11) $ ((l $ varName v) <> l"@" <> printed), eventual_tail)
-  Pattern.EffectPure _ pat -> let (printed, eventual_tail) = prettyPattern n (-1) vs pat
-                              in (l"{" <> b" " <> printed <> b" " <> l"}", eventual_tail)
-  Pattern.EffectBind _ ref i pats k_pat -> let
-    (pats_printed, tail_vs) = patternsSep (b" ") vs pats
-    (k_pat_printed, eventual_tail) = prettyPattern n 0 tail_vs k_pat
-    in (l"{" <> b"" <> (PP.Nest "  " $ PP.Group $ b" " <>
-       l (Text.unpack (PrettyPrintEnv.patternName n ref i)) <> pats_printed <> b" " <> l"->" <> b" " <>
-                                               k_pat_printed <> b" ") <> l"}", eventual_tail)
-  t -> (l"error: " <> l (show t), vs)
-  where l = Literal
-        patterns vs (pat : pats) = let (printed, tail_vs) = prettyPattern n 10 vs pat
-                                       (rest_printed, eventual_tail) = patterns tail_vs pats
-                                   in (printed : rest_printed, eventual_tail)
-        patterns vs [] = ([], vs)
-        patternsSep sep vs pats = case patterns vs pats of
-          (printed, tail_vs) -> (foldMap (\x -> sep <> x) printed, tail_vs)
-
-{- Render a binding, producing output of the form
-
-foo : t -> u
-foo a = ...
-
-The first line is only output if the term has a type annotation as the outermost constructor.
-
-Binary functions with symbolic names are output infix, as follows:
-
-(+) : t -> t -> t
-a + b = ...
-
--}
-prettyBinding :: Var v => PrettyPrintEnv -> v -> AnnotatedTerm v a -> PrettyPrint String
-prettyBinding n v term = go (symbolic && isBinary term) term where
-  go infix' = \case
-    Ann' tm tp -> PP.BrokenGroup $
-      PP.Group (renderName v <> l" : " <> TypePrinter.pretty n (-1) tp) <> b";" <>
-      PP.Group (prettyBinding n v tm)
-    LamsNamedOpt' vs body ->
-      PP.Group (defnLhs v vs <> b" " <> l"=") <> b" " <>
-                (PP.Nest "  " $ PP.Group (pretty n (-1) body))
-      where 
-    t -> l"error: " <> l (show t)
-    where
-      renderName v = (if symbolic
-                      then paren True 
-                      else id) $ l (varName v) 
-      defnLhs v vs = if infix'
-                     then case vs of 
-                            x : y : _ -> l (Text.unpack (Var.name x)) <> b" " <>
-                                         l (varName v) <> b" " <>
-                                         l (Text.unpack (Var.name y))
-                            _ -> l"error"
-                     else renderName v <> (args vs)
-      args vs = foldMap (\x -> b" " <> l (Text.unpack (Var.name x))) vs
-  isBinary = \case
-    Ann' tm _ -> isBinary tm
-    LamsNamedOpt' vs _ -> length vs == 2
-    _ -> False -- unhittable
-  symbolic = isSymbolic (Var.name v)
-
-prettyBinding' :: Var v => Int -> PrettyPrintEnv -> v -> AnnotatedTerm v a -> String
-prettyBinding' width n v t = PP.render width $ prettyBinding n v t
-
-paren :: Bool -> PrettyPrint String -> PrettyPrint String
-paren True s = PP.Group $ l"(" <> s <> l")"
-paren False s = PP.Group s
-
-parenNest :: Bool -> PrettyPrint String -> PrettyPrint String
-parenNest useParen contents = PP.Nest "  " $ paren useParen contents
-
-varName :: Var v => v -> String
-varName v = (Text.unpack (Var.name v))
-
-l :: String -> PrettyPrint String
-l = Literal
-
-b :: String -> PrettyPrint String
-b = Breakable
-
--- When we use imports in rendering, this will need revisiting, so that we can render
--- say 'foo.+ x y' as 'import foo ... x + y'.  symbolyId0 doesn't match 'foo.+', only '+'.
-isSymbolic :: Text.Text -> Bool
-isSymbolic name = case symbolyId0 $ Text.unpack $ name of Right _ -> True; _ -> False
+{-# LANGUAGE PatternSynonyms #-}
+{-# LANGUAGE LambdaCase #-}
+{-# LANGUAGE OverloadedStrings #-}
+
+module Unison.TermPrinter where
+
+import           Data.List
+import qualified Data.Text as Text
+import           Data.Foldable (fold, toList)
+import           Data.Maybe (fromMaybe)
+import           Data.Vector()
+import           Unison.ABT (pattern AbsN')
+import qualified Unison.Blank as Blank
+import           Unison.Lexer (symbolyId0)
+import qualified Unison.Names as Names
+import           Unison.PatternP (Pattern)
+import qualified Unison.PatternP as Pattern
+import           Unison.Term
+import qualified Unison.Type as Type
+import qualified Unison.TypePrinter as TypePrinter
+import           Unison.Var (Var)
+import qualified Unison.Var as Var
+import           Unison.Util.Monoid (intercalateMap)
+import qualified Unison.Util.PrettyPrint as PP
+import           Unison.Util.PrettyPrint (PrettyPrint(..))
+import           Unison.PrettyPrintEnv (PrettyPrintEnv)
+import qualified Unison.PrettyPrintEnv as PrettyPrintEnv
+
+--TODO let suppression, delay blocks
+--TODO precedence comment and double check in type printer
+--TODO ? askInfo suffix; > watches
+--TODO try it out on 'real' code (as an in-place edit pass on unison-src maybe)
+--TODO (improve code layout below)
+--TODO use imports to trim fully qualified names
+
+{- Explanation of precedence handling
+
+   We illustrate precedence rules as follows.
+
+     >=10
+       10f 10x
+
+   This example shows that a function application f x is enclosed in parentheses
+   whenever the ambient precedence around it is >= 10, and that when printing its
+   two components, an ambient precedence of 10 is used in both places.
+
+   The pretty-printer uses the following rules for printing terms.
+
+     >=11
+       ! 11x
+       ' 11x
+
+     >=10
+       10f 10x 10y ...
+
+     >=3
+       x -> 2y
+       10x + 10y + ... 10z
+
+     >=2
+       if 2a then 2b else 2c
+       handle 2h in 2b
+       case 2x of
+         a | 2g -> 1b
+       let x = 1y
+           1z
+
+     >=0
+       10a : 0Int
+
+
+   And the following for patterns.
+
+     >=11
+       x@11p
+
+     >=10
+       Con 10p 10q ...
+
+     -- never any external parens added around the following
+       { p }
+       { Eff 10p 10q ... -> 0k }
+
+-}
+
+pretty :: Var v => PrettyPrintEnv -> Int -> AnnotatedTerm v a -> PrettyPrint String
+-- p is the operator precedence of the enclosing context (a number from 0 to 11, or
+-- -1 to avoid outer parentheses unconditionally).  Function application has precedence 10.
+-- n resolves references to text names.  When getting the name of one of the constructors of a type, the
+-- `Maybe Int` identifies which constructor.
+pretty n p term = specialCases term $ \case
+  Var' v       -> l $ varName v
+  Ref' r       -> l $ Text.unpack (PrettyPrintEnv.termName n (Names.Ref r))
+  Ann' tm t    -> parenNest (p >= 0) $
+                    pretty n 10 tm <> b" " <> (PP.Nest "  " $ PP.Group (l": " <> TypePrinter.pretty n 0 t))
+  Int' i       -> (if i >= 0 then l"+" else Empty) <> (l $ show i)
+  Nat' u       -> l $ show u
+  Float' f     -> l $ show f
+  -- TODO How to handle Infinity, -Infinity and NaN?  Parser cannot parse them.  Haskell
+  --      doesn't have literals for them either.  Is this function only required to
+  --      operate on terms produced by the parser?  In which case the code is fine as
+  --      it stands.  If it can somehow run on values produced by execution (or, one day, on
+  --      terms produced by metaprograms), then it needs to be able to print them (and
+  --      then the parser ought to be able to parse them, to maintain symmetry.)
+  Boolean' b   -> if b then l"true" else l"false"
+  Text' s      -> l $ show s
+  Blank' id    -> l"_" <> (l $ fromMaybe "" (Blank.nameb id))
+  Constructor' ref i -> l (Text.unpack (PrettyPrintEnv.constructorName n ref i))
+  Request' ref i -> l (Text.unpack (PrettyPrintEnv.requestName n ref i))
+  Handle' h body -> parenNest (p >= 2) $
+                      l"handle" <> b" " <> pretty n 2 h <> b" " <> l"in" <> b" "
+                      <> PP.Nest "  " (PP.Group (pretty n 2 body))
+  App' x (Constructor' Type.UnitRef 0) -> paren (p >= 11) $ l"!" <> pretty n 11 x
+  LamNamed' v x | (Var.name v) == "()"   -> paren (p >= 11) $ l"'" <> pretty n 11 x
+  Vector' xs   -> PP.Nest "  " $ PP.Group $ l"[" <> commaList (toList xs) <> l"]"
+  If' cond t f -> parenNest (p >= 2) $
+                    (PP.Group (l"if" <> b" " <> pretty n 2 cond) <> b" " <>
+                     PP.Group (l"then" <> b" " <> pretty n 2 t) <> b" " <>
+                     PP.Group (l"else" <> b" " <> pretty n 2 f))
+  And' x y     -> parenNest (p >= 10) $ l"and" <> b" " <> pretty n 10 x <> b" " <> pretty n 10 y
+  Or' x y      -> parenNest (p >= 10) $ l"or" <> b" " <> pretty n 10 x <> b" " <> pretty n 10 y
+  LetRecNamed' bs e -> printLet bs e
+  Lets' bs e ->   printLet (map (\(_, v, binding) -> (v, binding)) bs) e
+  Match' scrutinee branches -> parenNest (p >= 2) $
+                               PP.Group (l"case" <> b" " <> pretty n 2 scrutinee <> b" " <> l"of") <> b" " <>
+                               (PP.Nest "  " $ PP.Group $ fold (intersperse (b"; ") (map printCase branches)))
+  t -> l"error: " <> l (show t)
+  where specialCases term go =
+          case (term, binaryOpsPred) of
+            (Tuple' [x], _) -> parenNest (p >= 10) $ l"Pair" <> b" " <> pretty n 10 x <> b" " <> l"()"
+            (Tuple' xs, _)  -> parenNest True $ commaList xs
+            BinaryAppsPred' apps lastArg -> parenNest (p >= 3) $ binaryApps apps <> pretty n 10 lastArg
+            _ -> case (term, nonForcePred) of
+              AppsPred' f args -> parenNest (p >= 10) $
+                pretty n 10 f <> b" " <> PP.Nest "  " (PP.Group (intercalateMap (b" ") (pretty n 10) args))
+              _ -> case (term, nonUnitArgPred) of
+                LamsNamedPred' vs body -> parenNest (p >= 3) $
+                                            varList vs <> l" ->" <> b" " <>
+                                            (PP.Nest "  " $ PP.Group $ pretty n 2 body)
+                _ -> go term
+
+        sepList sep xs = sepList' (pretty n 0) sep xs
+        sepList' f sep xs = fold $ intersperse sep (map f xs)
+        varList vs = sepList' (\v -> l $ varName v) (b" ") vs
+        commaList = sepList (l"," <> b" ")
+
+        -- The parser requires lets to use layout, so use BrokenGroup to get some unconditional line-breaks.
+        -- These will replace the occurrences of b"; ".
+        printLet bs e = parenNest (p >= 2) $
+                        PP.BrokenGroup $ l"let" <> b"; " <> (PP.Nest "  " $
+                          (mconcat (map printBinding bs)) <>
+                          PP.Group (pretty n 0 e))
+                        where
+                          printBinding (v, binding) = PP.Group (
+                            (l $ varName v) <> b" " <> l"=" <> b" " <> PP.Nest "  "
+                              (PP.Group (pretty n 1 binding))) <> b"; "
+
+        printCase (MatchCase pat guard (AbsN' vs body)) = PP.Group $
+          PP.Group ((fst $ prettyPattern n (-1) vs pat) <> b" " <> printGuard guard <> l"->") <> b" " <>
+          (PP.Nest "  " $ PP.Group $ pretty n 0 body) where
+            printGuard (Just g) = l"|" <> b" " <> pretty n 2 g <> b" "
+            printGuard Nothing = Empty
+        printCase _ = l"error"
+
+        -- This predicate controls which binary functions we render as infix operators.
+        -- At the moment the policy is just to render symbolic operators as infix - not 'wordy'
+        -- function names.  So we produce "x + y" and "foo x y" but not "x `foo` y".
+        binaryOpsPred :: Var v => AnnotatedTerm v a -> Bool
+        binaryOpsPred = \case
+          Ref' r | isSymbolic (PrettyPrintEnv.termName n (Names.Ref r)) -> True
+          Var' v | isSymbolic (Var.name v)  -> True
+          _                                 -> False
+
+        nonForcePred :: AnnotatedTerm v a -> Bool
+        nonForcePred = \case
+          Constructor' Type.UnitRef 0 -> False
+          _                           -> True
+
+        nonUnitArgPred :: Var v => v -> Bool
+        nonUnitArgPred v = (Var.name v) /= "()"
+
+        -- Render a binary infix operator sequence, like [(a2, f2), (a1, f1)],
+        -- meaning (a1 `f1` a2) `f2` (a3 rendered by the caller), producing "a1 `f1` a2 `f2`".  Except
+        -- the operators are all symbolic, so we won't produce any backticks.
+        -- We build the result out from the right, starting at `f2`.
+        binaryApps :: Var v => [(AnnotatedTerm v a, AnnotatedTerm v a)] -> PrettyPrint String
+        binaryApps xs = foldr (flip (<>)) mempty (map r xs)
+                        where r (a, f) = pretty n 10 a <> b" " <> pretty n 10 f <> b" "
+
+pretty' :: Var v => Maybe Int -> PrettyPrintEnv -> AnnotatedTerm v a -> String
+pretty' (Just width) n t = PP.render width   $ pretty n (-1) t
+pretty' Nothing      n t = PP.renderUnbroken $ pretty n (-1) t
+
+prettyPattern :: Var v => PrettyPrintEnv -> Int -> [v] -> Pattern loc -> (PrettyPrint String, [v])
+-- vs is the list of pattern variables used by the pattern, plus possibly a tail of variables it doesn't use.
+-- This tail is the second component of the return value.
+prettyPattern n p vs patt = case patt of
+  Pattern.Unbound _  -> (l"_", vs)
+  Pattern.Var _      -> let (v : tail_vs) = vs
+                        in (l $ varName v, tail_vs)
+  Pattern.Boolean _ b -> (if b then l"true" else l"false", vs)
+  Pattern.Int _ i     -> ((if i >= 0 then l"+" else Empty) <> (l $ show i), vs)
+  Pattern.Nat _ u     -> (l $ show u, vs)
+  Pattern.Float _ f   -> (l $ show f, vs)
+  Pattern.Tuple [pp]   -> let 
+    (printed, tail_vs) = prettyPattern n 10 vs pp
+    in (parenNest (p >= 10) $ l"Pair" <> b" " <> printed <> b" " <> l"()", tail_vs)
+  Pattern.Tuple pats  -> let 
+    (pats_printed, tail_vs) = patterns vs pats
+    in (parenNest True $ intercalateMap (l"," <> b" ") id pats_printed, tail_vs)
+  Pattern.Constructor _ ref i pats -> let
+    (pats_printed, tail_vs) = patternsSep (b" ") vs pats
+    in (parenNest (p >= 10) $ l (Text.unpack (PrettyPrintEnv.patternName n ref i)) <> pats_printed, tail_vs)
+  Pattern.As _ pat    -> let (v : tail_vs) = vs
+                             (printed, eventual_tail) = prettyPattern n 11 tail_vs pat
+                         in (parenNest (p >= 11) $ ((l $ varName v) <> l"@" <> printed), eventual_tail)
+  Pattern.EffectPure _ pat -> let (printed, eventual_tail) = prettyPattern n (-1) vs pat
+                              in (l"{" <> b" " <> printed <> b" " <> l"}", eventual_tail)
+  Pattern.EffectBind _ ref i pats k_pat -> let
+    (pats_printed, tail_vs) = patternsSep (b" ") vs pats
+    (k_pat_printed, eventual_tail) = prettyPattern n 0 tail_vs k_pat
+    in (l"{" <> b"" <> (PP.Nest "  " $ PP.Group $ b" " <>
+       l (Text.unpack (PrettyPrintEnv.patternName n ref i)) <> pats_printed <> b" " <> l"->" <> b" " <>
+                                               k_pat_printed <> b" ") <> l"}", eventual_tail)
+  t -> (l"error: " <> l (show t), vs)
+  where l = Literal
+        patterns vs (pat : pats) = let (printed, tail_vs) = prettyPattern n 10 vs pat
+                                       (rest_printed, eventual_tail) = patterns tail_vs pats
+                                   in (printed : rest_printed, eventual_tail)
+        patterns vs [] = ([], vs)
+        patternsSep sep vs pats = case patterns vs pats of
+          (printed, tail_vs) -> (foldMap (\x -> sep <> x) printed, tail_vs)
+
+{- Render a binding, producing output of the form
+
+foo : t -> u
+foo a = ...
+
+The first line is only output if the term has a type annotation as the outermost constructor.
+
+Binary functions with symbolic names are output infix, as follows:
+
+(+) : t -> t -> t
+a + b = ...
+
+-}
+prettyBinding :: Var v => PrettyPrintEnv -> v -> AnnotatedTerm v a -> PrettyPrint String
+prettyBinding n v term = go (symbolic && isBinary term) term where
+  go infix' = \case
+    Ann' tm tp -> PP.BrokenGroup $
+      PP.Group (renderName v <> l" : " <> TypePrinter.pretty n (-1) tp) <> b";" <>
+      PP.Group (prettyBinding n v tm)
+    LamsNamedOpt' vs body ->
+      PP.Group (defnLhs v vs <> b" " <> l"=") <> b" " <>
+                (PP.Nest "  " $ PP.Group (pretty n (-1) body))
+      where 
+    t -> l"error: " <> l (show t)
+    where
+      renderName v = (if symbolic
+                      then paren True 
+                      else id) $ l (varName v) 
+      defnLhs v vs = if infix'
+                     then case vs of 
+                            x : y : _ -> l (Text.unpack (Var.name x)) <> b" " <>
+                                         l (varName v) <> b" " <>
+                                         l (Text.unpack (Var.name y))
+                            _ -> l"error"
+                     else renderName v <> (args vs)
+      args vs = foldMap (\x -> b" " <> l (Text.unpack (Var.name x))) vs
+  isBinary = \case
+    Ann' tm _ -> isBinary tm
+    LamsNamedOpt' vs _ -> length vs == 2
+    _ -> False -- unhittable
+  symbolic = isSymbolic (Var.name v)
+
+prettyBinding' :: Var v => Int -> PrettyPrintEnv -> v -> AnnotatedTerm v a -> String
+prettyBinding' width n v t = PP.render width $ prettyBinding n v t
+
+paren :: Bool -> PrettyPrint String -> PrettyPrint String
+paren True s = PP.Group $ l"(" <> s <> l")"
+paren False s = PP.Group s
+
+parenNest :: Bool -> PrettyPrint String -> PrettyPrint String
+parenNest useParen contents = PP.Nest "  " $ paren useParen contents
+
+varName :: Var v => v -> String
+varName v = (Text.unpack (Var.name v))
+
+l :: String -> PrettyPrint String
+l = Literal
+
+b :: String -> PrettyPrint String
+b = Breakable
+
+-- When we use imports in rendering, this will need revisiting, so that we can render
+-- say 'foo.+ x y' as 'import foo ... x + y'.  symbolyId0 doesn't match 'foo.+', only '+'.
+isSymbolic :: Text.Text -> Bool
+isSymbolic name = case symbolyId0 $ Text.unpack $ name of Right _ -> True; _ -> False