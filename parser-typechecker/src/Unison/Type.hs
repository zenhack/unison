--- conflicted
+++ resolved
@@ -109,19 +109,14 @@
   go (App' i o) acc = go i (o:acc)
   go fn args = fn:args
 
-<<<<<<< HEAD
 unForalls :: AnnotatedType v a -> Maybe ([v], AnnotatedType v a)
 unForalls t = go t []
   where go (ForallNamed' v body) vs = go body (v:vs)
         go _body [] = Nothing
         go body vs = Just(reverse vs, body)
 
-matchExistential :: Eq v => v -> Type (TypeVar v) -> Bool
-matchExistential v (Existential' x) = x == v
-=======
 matchExistential :: Eq v => v -> Type (TypeVar b v) -> Bool
 matchExistential v (Existential' _ x) = x == v
->>>>>>> 5a2ae3e3
 matchExistential _ _ = False
 
 matchUniversal :: Eq v => v -> Type (TypeVar b v) -> Bool
