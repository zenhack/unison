--- conflicted
+++ resolved
@@ -14,11 +14,7 @@
 import           Data.Maybe             (catMaybes, fromMaybe)
 import qualified Data.Set               as Set
 import Data.Set (Set)
-<<<<<<< HEAD
-import qualified Data.Text              as Text
 import qualified Unison.ConstructorType as CT
-=======
->>>>>>> f8a5eb9a
 import           Unison.DataDeclaration (DataDeclaration')
 import           Unison.DataDeclaration (EffectDeclaration' (..))
 import           Unison.DataDeclaration (hashDecls, toDataDecl, withEffectDecl)
@@ -165,27 +161,20 @@
              => Names
              -> UnisonFile v a
              -> UnisonFile v a
-<<<<<<< HEAD
-bindBuiltins names uf@(UnisonFile d e t) =
-  UnisonFile
-    (second (DD.bindBuiltins names) <$> d)
-    (second (withEffectDecl (DD.bindBuiltins names)) <$> e)
-    (Names.bindTerm (errMsg . constructorType uf) names t)
-  where errMsg = fromMaybe (error "unknown constructor type in UF.bindBuiltins")
+bindBuiltins names uf@(UnisonFile d e ts ws) = let
+  vs = (fst <$> ts) ++ (fst <$> ws)
+  names' = Names.subtractTerms vs names
+  ct = errMsg . constructorType uf
+  errMsg = fromMaybe (error "unknown constructor type in UF.bindBuiltins")
+  in UnisonFile
+      (second (DD.bindBuiltins names) <$> d)
+      (second (withEffectDecl (DD.bindBuiltins names)) <$> e)
+      (second (Names.bindTerm ct names') <$> ts)
+      (second (Names.bindTerm ct names') <$> ws)
 
 constructorType ::
   Var v => UnisonFile v a -> Reference -> Maybe CT.ConstructorType
 constructorType = TL.constructorType . declsToTypeLookup
-=======
-bindBuiltins names (UnisonFile d e ts ws) = let
-  vs = (fst <$> ts) ++ (fst <$> ws)
-  names' = Names.subtractTerms vs names
-  in UnisonFile
-    (second (DD.bindBuiltins names) <$> d)
-    (second (withEffectDecl (DD.bindBuiltins names)) <$> e)
-    (second (Names.bindTerm names') <$> ts)
-    (second (Names.bindTerm names') <$> ws)
->>>>>>> f8a5eb9a
 
 filterVars
   :: Var v
