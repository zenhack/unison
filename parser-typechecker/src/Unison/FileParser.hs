{-# Language DoAndIfThenElse #-}
{-# Language DeriveFunctor #-}
{-# Language DeriveTraversable #-}
{-# Language ScopedTypeVariables #-}
{-# Language TupleSections #-}
{-# Language OverloadedStrings #-}

module Unison.FileParser where

-- import Debug.Trace
import qualified Unison.ABT as ABT
import qualified Data.Set as Set
import Data.Foldable (toList)
import Data.String (fromString)
import Control.Lens
import           Control.Applicative
import           Control.Monad (guard, msum, join)
import           Control.Monad.Reader (local, asks)
import           Data.Functor
import           Data.Either (partitionEithers)
import           Data.List (foldl')
import           Data.Maybe (fromMaybe)
import           Data.Text (Text)
import           Data.Map (Map)
import qualified Data.Map as Map
import           Prelude hiding (readFile)
import qualified Text.Megaparsec as P
import           Unison.DataDeclaration (DataDeclaration', EffectDeclaration')
import qualified Unison.DataDeclaration as DD
import qualified Unison.Lexer as L
import           Unison.Parser
import           Unison.Term (AnnotatedTerm)
import qualified Unison.Term as Term
import qualified Unison.TermParser as TermParser
import           Unison.Type (Type)
import qualified Unison.Type as Type
import qualified Unison.TypeParser as TypeParser
import           Unison.UnisonFile (UnisonFile(..), environmentFor)
import qualified Unison.UnisonFile as UF
import qualified Unison.Util.List as List
import           Unison.Var (Var)
import qualified Unison.Var as Var
import qualified Unison.Names3 as Names

-- push names onto the stack ahead of existing names
pushNames0 :: Names.Names0 -> P v a -> P v a
pushNames0 ns = local (\e -> e { names = Names.push ns (names e) })

resolutionFailures :: Ord v => [Names.ResolutionFailure v Ann] -> P v x
resolutionFailures es = P.customFailure (ResolutionFailures es)

file :: forall v . Var v => P v (UnisonFile v Ann)
file = do
  _ <- openBlock
  namesStart <- asks names
  (dataDecls, effectDecls, parsedAccessors) <- declarations
  env <- case environmentFor (Names.currentNames namesStart) dataDecls effectDecls of
    Right (Right env) -> pure env
    Right (Left es) -> P.customFailure $ TypeDeclarationErrors es
    Left es -> resolutionFailures (toList es)
  pushNames0 (UF.names env) $ do
    -- The file may optionally contain top-level imports,
    -- which are parsed and applied to each stanza
    (names, imports) <- TermParser.imports <* optional semi
    stanzas00 <- local (\e -> e { names = names }) $ sepBy semi stanza
    let stanzas = fmap (TermParser.substImports names imports) <$> stanzas00
    _ <- closeBlock
    let (termsr, watchesr) = foldl' go ([], []) stanzas
        go (terms, watches) s = case s of
          WatchBinding kind _ ((_, v), at) ->
            (terms, (kind,(v,Term.generalizeTypeSignatures at)) : watches)
          WatchExpression kind guid _ at ->
            (terms, (kind, (Var.unnamedTest guid, Term.generalizeTypeSignatures at)) : watches)
          Binding ((_, v), at) -> ((v,Term.generalizeTypeSignatures at) : terms, watches)
          Bindings bs -> ([(v,Term.generalizeTypeSignatures at) | ((_,v), at) <- bs ] ++ terms, watches)
    let (terms, watches) = (reverse termsr, reverse watchesr)
    let curNames = Names.currentNames names
    terms <- case List.validate (traverse $ Term.bindSomeNames curNames) terms of
      Left es -> resolutionFailures (toList es)
      Right terms -> pure terms
    watches <- case List.validate (traverse . traverse $ Term.bindSomeNames curNames) watches of
      Left es -> resolutionFailures (toList es)
      Right ws -> pure ws
    let toPair (tok, _) = (L.payload tok, ann tok)
        accessors =
          [ DD.generateRecordAccessors (toPair <$> fields) (L.payload typ) r
          | (typ, fields) <- parsedAccessors
          , Just (r,_) <- [Map.lookup (L.payload typ) (UF.datas env)]
          ]
        uf = UnisonFile (UF.datas env) (UF.effects env) (terms <> join accessors)
                        (List.multimap watches)
    pure uf

-- A stanza is either a watch expression like:
--   > 1 + x
--   > z = x + 1
-- Or it is a binding like:
--   foo : Nat -> Nat
--   foo x = x + 42
-- Or it is a namespace like:
--   namespace Woot where
--     x = 42
--     y = 17
-- which parses as [(Woot.x, 42), (Woot.y, 17)]

data Stanza v term
  = WatchBinding UF.WatchKind Ann ((Ann, v), term)
  | WatchExpression UF.WatchKind Text Ann term
  | Binding ((Ann, v), term)
  | Bindings [((Ann, v), term)] deriving (Foldable, Traversable, Functor)

getVars :: Var v => Stanza v term -> [v]
getVars = \case
  WatchBinding _ _ ((_,v), _) -> [v]
  WatchExpression _ guid _ _ -> [Var.unnamedTest guid]
  Binding ((_,v), _) -> [v]
  Bindings bs -> [ v | ((_,v), _) <- bs ]

stanza :: Var v => P v (Stanza v (AnnotatedTerm v Ann))
stanza = watchExpression <|> unexpectedAction <|> binding <|> namespace
  where
  unexpectedAction = failureIf (TermParser.blockTerm $> getErr) binding
  getErr = do
    t <- anyToken
    t2 <- optional anyToken
    P.customFailure $ DidntExpectExpression t t2
  watchExpression = do
    (kind, guid, ann) <- watched
    _ <- closed
    msum [
      WatchBinding kind ann <$> TermParser.binding,
      WatchExpression kind guid ann <$> TermParser.blockTerm ]
  binding = Binding <$> TermParser.binding
  namespace = tweak <$> TermParser.namespaceBlock where
    tweak ns = Bindings (TermParser.toBindings [ns])

watched :: Var v => P v (UF.WatchKind, Text, Ann)
watched = P.try $ do
  kind <- optional wordyIdString
  guid <- uniqueName 10
  op <- optional (L.payload <$> P.lookAhead symbolyIdString)
  guard (op == Just ">")
  tok <- anyToken
  guard $ maybe True (`L.touches` tok) kind
  pure (maybe UF.RegularWatch L.payload kind, guid, maybe mempty ann kind <> ann tok)

closed :: Var v => P v ()
closed = P.try $ do
  op <- optional (L.payload <$> P.lookAhead closeBlock)
  case op of Just () -> P.customFailure EmptyWatch
             _ -> pure ()

terminateTerm :: Var v => AnnotatedTerm v Ann -> AnnotatedTerm v Ann
terminateTerm e@(Term.LetRecNamedAnnotatedTop' top a bs body@(Term.Var' v))
  | Set.member v (ABT.freeVars e) = Term.letRec top a bs (DD.unitTerm (ABT.annotation body))
  | otherwise = e
terminateTerm e = e

-- The parsed form of record accessors, as in:
--
-- type Additive a = { zero : a, (+) : a -> a -> a }
--
-- The `Token v` is the variable name and location (here `zero` and `(+)`) of
-- each field, and the type is the type of that field
type Accessors v = [(L.Token v, [(L.Token v, Type v Ann)])]

declarations :: Var v => P v
                         (Map v (DataDeclaration' v Ann),
                          Map v (EffectDeclaration' v Ann),
                          Accessors v)
declarations = do
  declarations <- many $ declaration <* optional semi
  let (dataDecls0, effectDecls) = partitionEithers declarations
      dataDecls = [(a,b) | (a,b,_) <- dataDecls0 ]
      multimap :: Ord k => [(k,v)] -> Map k [v]
      multimap = foldl' mi Map.empty
      mi m (k,v) = Map.insertWith (++) k [v] m
      mds = multimap dataDecls
      mes = multimap effectDecls
      mdsBad = Map.filter (\xs -> length xs /= 1) mds
      mesBad = Map.filter (\xs -> length xs /= 1) mes
  if Map.null mdsBad && Map.null mesBad then
    pure (Map.fromList dataDecls,
          Map.fromList effectDecls,
          join . map (view _3) $ dataDecls0)
  else
    P.customFailure . DuplicateTypeNames $
      [ (v, DD.annotation <$> ds) | (v, ds) <- Map.toList mdsBad ] <>
      [ (v, DD.annotation . DD.toDataDecl <$> es) | (v, es) <- Map.toList mesBad ]

modifier :: Var v => P v (L.Token DD.Modifier)
modifier = do
  o <- optional (openBlockWith "unique")
  case o of
    Nothing -> fmap (const DD.Structural) <$> P.lookAhead anyToken
    Just tok -> do
      uid <- do
        o <- optional (reserved "[" *> wordyIdString <* reserved "]")
        case o of
          Nothing -> uniqueName 32
          Just uid -> pure (fromString . L.payload $ uid)
      pure (DD.Unique uid <$ tok)

declaration :: Var v
            => P v (Either (v, DataDeclaration' v Ann, Accessors v)
                           (v, EffectDeclaration' v Ann))
declaration = do
  mod <- modifier
  fmap Right (effectDeclaration mod) <|> fmap Left (dataDeclaration mod)

dataDeclaration
  :: forall v
   . Var v
  => L.Token DD.Modifier
  -> P v (v, DataDeclaration' v Ann, Accessors v)
dataDeclaration mod = do
  _                <- fmap void (reserved "type") <|> openBlockWith "type"
  (name, typeArgs) <-
    (,) <$> TermParser.verifyRelativeVarName prefixDefinitionName
        <*> many (TermParser.verifyRelativeVarName prefixDefinitionName)
  let typeArgVs = L.payload <$> typeArgs
  eq <- reserved "="
  let
      -- go gives the type of the constructor, given the types of
      -- the constructor arguments, e.g. Cons becomes forall a . a -> List a -> List a
      go :: L.Token v -> [Type v Ann] -> (Ann, v, Type v Ann)
      go ctorName ctorArgs = let
        arrow i o = Type.arrow (ann i <> ann o) i o
        app f arg = Type.app (ann f <> ann arg) f arg
        -- ctorReturnType e.g. `Optional a`
        ctorReturnType = foldl' app (tok Type.var name) (tok Type.var <$> typeArgs)
        -- ctorType e.g. `a -> Optional a`
        --    or just `Optional a` in the case of `None`
        ctorType = foldr arrow ctorReturnType ctorArgs
        ctorAnn = ann ctorName <>
                  (if null ctorArgs then mempty else ann (last ctorArgs))
        in (ann ctorName, Var.namespaced [L.payload name, L.payload ctorName],
            Type.foralls ctorAnn typeArgVs ctorType)
      prefixVar = TermParser.verifyRelativeVarName prefixDefinitionName
      dataConstructor = go <$> prefixVar <*> many TypeParser.valueTypeLeaf
      record = do
        _ <- openBlockWith "{"
        fields <- sepBy1 (reserved ",") $
          liftA2 (,) (prefixVar <* reserved ":") TypeParser.valueType
        _ <- closeBlock
        pure ([go name (snd <$> fields)], [(name, fields)])
  (constructors, accessors) <-
    msum [record, (,[]) <$> sepBy (reserved "|") dataConstructor]
  _ <- closeBlock
  let -- the annotation of the last constructor if present,
      -- otherwise ann of name
      closingAnn :: Ann
      closingAnn = last (ann eq : ((\(_,_,t) -> ann t) <$> constructors))
  pure (L.payload name,
        DD.mkDataDecl' (L.payload mod) (ann mod <> closingAnn) typeArgVs constructors,
        accessors)

effectDeclaration
  :: Var v => L.Token DD.Modifier -> P v (v, EffectDeclaration' v Ann)
effectDeclaration mod = do
<<<<<<< HEAD
  _ <- fmap void (reserved "ability") <|> openBlockWith "ability"
  name <- TermParser.verifyRelativeVarName prefixDefinitionName
  typeArgs <- many (TermParser.verifyRelativeVarName prefixDefinitionName)
=======
  _        <- fmap void (reserved "ability") <|> openBlockWith "ability"
  name     <- TermParser.verifyRelativeName prefixVar
  typeArgs <- many prefixVar
>>>>>>> a102752a
  let typeArgVs = L.payload <$> typeArgs
  blockStart   <- openBlockWith "where"
  constructors <- sepBy semi (constructor name)
<<<<<<< HEAD
  _ <- closeBlock <* closeBlock -- `ability` opens a block, as does `where`
  let closingAnn = last $ ann blockStart : ((\(_,_,t) -> ann t) <$> constructors)
  pure (L.payload name, DD.mkEffectDecl' (L.payload mod) (ann mod <> closingAnn) typeArgVs constructors)
  where
    constructor :: Var v => L.Token v -> P v (Ann, v, Type v Ann)
    constructor typename = explodeToken <$>
      TermParser.verifyRelativeVarName prefixDefinitionName
        <* reserved ":"
        <*> (Type.generalizeLowercase mempty <$> TypeParser.computationType)
      where
      explodeToken v t =
        (ann v, Var.namespaced [L.payload typename, L.payload v], t)
=======
               -- `ability` opens a block, as does `where`
  _            <- closeBlock <* closeBlock
  let closingAnn =
        last $ ann blockStart : ((\(_, _, t) -> ann t) <$> constructors)
  pure
    ( L.payload name
    , DD.mkEffectDecl' (L.payload mod)
                       (ann mod <> closingAnn)
                       typeArgVs
                       constructors
    )
 where
  constructor :: Var v => L.Token v -> P v (Ann, v, AnnotatedType v Ann)
  constructor name =
    explodeToken
      <$> TermParser.verifyRelativeName prefixVar
      <*  reserved ":"
      <*> (   Type.generalizeLowercase mempty
          .   ensureEffect
          <$> TypeParser.computationType
          )
   where
    explodeToken v t = (ann v, Var.namespaced [L.payload name, L.payload v], t)
    -- If the effect is not syntactically present in the constructor types,
    -- add them after parsing.
    ensureEffect t = case t of
      Type.Effect' _ _ -> modEffect t
      x -> fromMaybe (go [] x) $ Type.editFunctionResult modEffect x
    modEffect t = case t of
      Type.Effect' es t -> go es t
      t                 -> go [] t
    go es t = Type.cleanupAbilityLists $ Type.effect
      (ABT.annotation t)
      (Type.av' (ann name) (Var.name $ L.payload name) : es)
      t
>>>>>>> a102752a
<|MERGE_RESOLUTION|>--- conflicted
+++ resolved
@@ -258,34 +258,13 @@
 effectDeclaration
   :: Var v => L.Token DD.Modifier -> P v (v, EffectDeclaration' v Ann)
 effectDeclaration mod = do
-<<<<<<< HEAD
-  _ <- fmap void (reserved "ability") <|> openBlockWith "ability"
-  name <- TermParser.verifyRelativeVarName prefixDefinitionName
+  _        <- fmap void (reserved "ability") <|> openBlockWith "ability"
+  name     <- TermParser.verifyRelativeVarName prefixDefinitionName
   typeArgs <- many (TermParser.verifyRelativeVarName prefixDefinitionName)
-=======
-  _        <- fmap void (reserved "ability") <|> openBlockWith "ability"
-  name     <- TermParser.verifyRelativeName prefixVar
-  typeArgs <- many prefixVar
->>>>>>> a102752a
   let typeArgVs = L.payload <$> typeArgs
   blockStart   <- openBlockWith "where"
   constructors <- sepBy semi (constructor name)
-<<<<<<< HEAD
-  _ <- closeBlock <* closeBlock -- `ability` opens a block, as does `where`
-  let closingAnn = last $ ann blockStart : ((\(_,_,t) -> ann t) <$> constructors)
-  pure (L.payload name, DD.mkEffectDecl' (L.payload mod) (ann mod <> closingAnn) typeArgVs constructors)
-  where
-    constructor :: Var v => L.Token v -> P v (Ann, v, Type v Ann)
-    constructor typename = explodeToken <$>
-      TermParser.verifyRelativeVarName prefixDefinitionName
-        <* reserved ":"
-        <*> (Type.generalizeLowercase mempty <$> TypeParser.computationType)
-      where
-      explodeToken v t =
-        (ann v, Var.namespaced [L.payload typename, L.payload v], t)
-=======
-               -- `ability` opens a block, as does `where`
-  _            <- closeBlock <* closeBlock
+  _            <- closeBlock <* closeBlock -- `ability` opens a block, as does `where`
   let closingAnn =
         last $ ann blockStart : ((\(_, _, t) -> ann t) <$> constructors)
   pure
@@ -296,17 +275,18 @@
                        constructors
     )
  where
-  constructor :: Var v => L.Token v -> P v (Ann, v, AnnotatedType v Ann)
-  constructor name =
+  constructor :: Var v => L.Token v -> P v (Ann, v, Type v Ann)
+  constructor typename =
     explodeToken
-      <$> TermParser.verifyRelativeName prefixVar
+      <$> TermParser.verifyRelativeVarName prefixDefinitionName
       <*  reserved ":"
       <*> (   Type.generalizeLowercase mempty
           .   ensureEffect
           <$> TypeParser.computationType
           )
    where
-    explodeToken v t = (ann v, Var.namespaced [L.payload name, L.payload v], t)
+    explodeToken v t =
+      (ann v, Var.namespaced [L.payload typename, L.payload v], t)
     -- If the effect is not syntactically present in the constructor types,
     -- add them after parsing.
     ensureEffect t = case t of
@@ -317,6 +297,5 @@
       t                 -> go [] t
     go es t = Type.cleanupAbilityLists $ Type.effect
       (ABT.annotation t)
-      (Type.av' (ann name) (Var.name $ L.payload name) : es)
-      t
->>>>>>> a102752a
+      (Type.av' (ann typename) (Var.name $ L.payload typename) : es)
+      t