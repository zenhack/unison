{-# Language DoAndIfThenElse #-}
{-# Language DeriveFunctor #-}
{-# Language DeriveTraversable #-}
{-# Language ScopedTypeVariables #-}
{-# Language TupleSections #-}
{-# Language OverloadedStrings #-}

module Unison.FileParser where

import qualified Unison.ABT as ABT
import qualified Data.Set as Set
import Data.Foldable (toList)
import Data.String (fromString)
import Control.Lens
import           Control.Applicative
import           Control.Monad (guard, msum, join)
import           Control.Monad.Reader (local, asks)
import           Data.Functor
import           Data.Either (partitionEithers)
import           Data.List (foldl')
import           Data.Text (Text)
import           Data.Map (Map)
import qualified Data.Map as Map
import           Prelude hiding (readFile)
import qualified Text.Megaparsec as P
import           Unison.DataDeclaration (DataDeclaration', EffectDeclaration')
import qualified Unison.DataDeclaration as DD
import qualified Unison.Lexer as L
import           Unison.Parser
import           Unison.Term (AnnotatedTerm)
import qualified Unison.Term as Term
import qualified Unison.TermParser as TermParser
import           Unison.Type (AnnotatedType)
import qualified Unison.Type as Type
import qualified Unison.TypeParser as TypeParser
import           Unison.UnisonFile (UnisonFile(..), environmentFor)
import qualified Unison.UnisonFile as UF
import qualified Unison.Util.List as List
import           Unison.Var (Var)
import qualified Unison.Var as Var
import qualified Unison.Names3 as Names

-- push names onto the stack ahead of existing names
pushNames0 :: Names.Names0 -> P v a -> P v a
pushNames0 ns = local push where
  push e = e { names =
    let ns0 = names e
    in ns0 { Names.currentNames = Names.unionLeft0 ns (Names.currentNames ns0) }}

resolutionFailures :: Ord v => [Names.ResolutionFailure v Ann] -> P v x
resolutionFailures es = P.customFailure (ResolutionFailures es)

file :: forall v . Var v => P v (UnisonFile v Ann)
file = do
  _ <- openBlock
  namesStart <- asks names
  (dataDecls, effectDecls, parsedAccessors) <- declarations
  env <- case environmentFor (Names.currentNames namesStart) dataDecls effectDecls of
    Right (Right env) -> pure env
    Right (Left es) -> P.customFailure $ TypeDeclarationErrors es
    Left es -> resolutionFailures (toList es)
  pushNames0 (UF.names env) $ do
    -- The file may optionally contain top-level imports,
    -- which are parsed and applied to each stanza
<<<<<<< HEAD
    names <- TermParser.imports <* optional semi
=======
    (names, _imports) <- TermParser.imports <* optional semi
    ctorType <- asks constructorType
>>>>>>> 79141d8f
    stanzas0 <- local (\e -> e { names = names }) $ sepBy semi stanza
    let allTermVars = Set.fromList $ foldMap getVars stanzas0
    stanzas <- case List.validate (traverse $ Term.bindNames allTermVars (Names.currentNames names)) stanzas0 of
      Left es -> resolutionFailures (toList es)
      Right s -> pure s
    _ <- closeBlock
    let (termsr, watchesr) = foldl' go ([], []) stanzas
        go (terms, watches) s = case s of
          WatchBinding kind _ ((_, v), at) ->
            (terms, (kind,(v,Term.generalizeTypeSignatures at)) : watches)
          WatchExpression kind guid _ at ->
            (terms, (kind, (Var.unnamedTest guid, Term.generalizeTypeSignatures at)) : watches)
          Binding ((_, v), at) -> ((v,Term.generalizeTypeSignatures at) : terms, watches)
          Bindings bs -> ([(v,Term.generalizeTypeSignatures at) | ((_,v), at) <- bs ] ++ terms, watches)
    let (terms, watches) = (reverse termsr, List.multimap $ reverse watchesr)
        toPair (tok, _) = (L.payload tok, ann tok)
        accessors =
          [ DD.generateRecordAccessors (toPair <$> fields) (L.payload typ) r
          | (typ, fields) <- parsedAccessors
          , Just (r,_) <- [Map.lookup (L.payload typ) (UF.datas env)]
          ]
        uf = UnisonFile (UF.datas env) (UF.effects env) (terms <> join accessors) watches
    pure uf

-- A stanza is either a watch expression like:
--   > 1 + x
--   > z = x + 1
-- Or it is a binding like:
--   foo : Nat -> Nat
--   foo x = x + 42
-- Or it is a namespace like:
--   namespace Woot where
--     x = 42
--     y = 17
-- which parses as [(Woot.x, 42), (Woot.y, 17)]

data Stanza v term
  = WatchBinding UF.WatchKind Ann ((Ann, v), term)
  | WatchExpression UF.WatchKind Text Ann term
  | Binding ((Ann, v), term)
  | Bindings [((Ann, v), term)] deriving (Foldable, Traversable, Functor)

getVars :: Var v => Stanza v term -> [v]
getVars = \case
  WatchBinding _ _ ((_,v), _) -> [v]
  WatchExpression _ guid _ _ -> [Var.unnamedTest guid]
  Binding ((_,v), _) -> [v]
  Bindings bs -> [ v | ((_,v), _) <- bs ]

stanza :: Var v => P v (Stanza v (AnnotatedTerm v Ann))
stanza = watchExpression <|> unexpectedAction <|> binding <|> namespace
  where
  unexpectedAction = failureIf (TermParser.blockTerm $> getErr) binding
  getErr = do
    t <- anyToken
    t2 <- optional anyToken
    P.customFailure $ DidntExpectExpression t t2
  watchExpression = do
    (kind, guid, ann) <- watched
    _ <- closed
    msum [
      WatchBinding kind ann <$> TermParser.binding,
      WatchExpression kind guid ann <$> TermParser.blockTerm ]
  binding = Binding <$> TermParser.binding
  namespace = tweak <$> TermParser.namespaceBlock where
    tweak ns = Bindings (TermParser.toBindings [ns])

watched :: Var v => P v (UF.WatchKind, Text, Ann)
watched = P.try $ do
  kind <- optional wordyIdString
  guid <- uniqueName 10
  op <- optional (L.payload <$> P.lookAhead symbolyIdString)
  guard (op == Just ">")
  tok <- anyToken
  guard $ maybe True (`L.touches` tok) kind
  pure (maybe UF.RegularWatch L.payload kind, guid, maybe mempty ann kind <> ann tok)

closed :: Var v => P v ()
closed = P.try $ do
  op <- optional (L.payload <$> P.lookAhead closeBlock)
  case op of Just () -> P.customFailure EmptyWatch
             _ -> pure ()

terminateTerm :: Var v => AnnotatedTerm v Ann -> AnnotatedTerm v Ann
terminateTerm e@(Term.LetRecNamedAnnotatedTop' top a bs body@(Term.Var' v))
  | Set.member v (ABT.freeVars e) = Term.letRec top a bs (DD.unitTerm (ABT.annotation body))
  | otherwise = e
terminateTerm e = e

-- The parsed form of record accessors, as in:
--
-- type Additive a = { zero : a, (+) : a -> a -> a }
--
-- The `Token v` is the variable name and location (here `zero` and `(+)`) of
-- each field, and the type is the type of that field
type Accessors v = [(L.Token v, [(L.Token v, AnnotatedType v Ann)])]

declarations :: Var v => P v
                         (Map v (DataDeclaration' v Ann),
                          Map v (EffectDeclaration' v Ann),
                          Accessors v)
declarations = do
  declarations <- many $ declaration <* optional semi
  let (dataDecls0, effectDecls) = partitionEithers declarations
      dataDecls = [(a,b) | (a,b,_) <- dataDecls0 ]
      multimap :: Ord k => [(k,v)] -> Map k [v]
      multimap = foldl' mi Map.empty
      mi m (k,v) = Map.insertWith (++) k [v] m
      mds = multimap dataDecls
      mes = multimap effectDecls
      mdsBad = Map.filter (\xs -> length xs /= 1) mds
      mesBad = Map.filter (\xs -> length xs /= 1) mes
  if Map.null mdsBad && Map.null mesBad then
    pure (Map.fromList dataDecls,
          Map.fromList effectDecls,
          join . map (view _3) $ dataDecls0)
  else
    P.customFailure . DuplicateTypeNames $
      [ (v, DD.annotation <$> ds) | (v, ds) <- Map.toList mdsBad ] <>
      [ (v, DD.annotation . DD.toDataDecl <$> es) | (v, es) <- Map.toList mesBad ]

modifier :: Var v => P v (L.Token DD.Modifier)
modifier = do
  o <- optional (openBlockWith "unique")
  case o of
    Nothing -> fmap (const DD.Structural) <$> P.lookAhead anyToken
    Just tok -> do
      uid <- do
        o <- optional (reserved "[" *> wordyIdString <* reserved "]")
        case o of
          Nothing -> uniqueName 32
          Just uid -> pure (fromString . L.payload $ uid)
      pure (DD.Unique uid <$ tok)

declaration :: Var v
            => P v (Either (v, DataDeclaration' v Ann, Accessors v)
                           (v, EffectDeclaration' v Ann))
declaration = do
  mod <- modifier
  fmap Right (effectDeclaration mod) <|> fmap Left (dataDeclaration mod)

dataDeclaration
  :: forall v
   . Var v
  => L.Token DD.Modifier
  -> P v (v, DataDeclaration' v Ann, Accessors v)
dataDeclaration mod = do
  _                <- fmap void (reserved "type") <|> openBlockWith "type"
  (name, typeArgs) <-
    (,) <$> TermParser.verifyRelativeVarName prefixDefinitionName
        <*> many (TermParser.verifyRelativeVarName prefixDefinitionName)
  let typeArgVs = L.payload <$> typeArgs
  eq <- reserved "="
  let
      -- go gives the type of the constructor, given the types of
      -- the constructor arguments, e.g. Cons becomes forall a . a -> List a -> List a
      go :: L.Token v -> [AnnotatedType v Ann] -> (Ann, v, AnnotatedType v Ann)
      go ctorName ctorArgs = let
        arrow i o = Type.arrow (ann i <> ann o) i o
        app f arg = Type.app (ann f <> ann arg) f arg
        -- ctorReturnType e.g. `Optional a`
        ctorReturnType = foldl' app (tok Type.var name) (tok Type.var <$> typeArgs)
        -- ctorType e.g. `a -> Optional a`
        --    or just `Optional a` in the case of `None`
        ctorType = foldr arrow ctorReturnType ctorArgs
        ctorAnn = ann ctorName <>
                  (if null ctorArgs then mempty else ann (last ctorArgs))
        in (ann ctorName, Var.namespaced [L.payload name, L.payload ctorName],
            Type.foralls ctorAnn typeArgVs ctorType)
      prefixVar = TermParser.verifyRelativeVarName prefixDefinitionName
      dataConstructor = go <$> prefixVar <*> many TypeParser.valueTypeLeaf
      record = do
        _ <- openBlockWith "{"
        fields <- sepBy1 (reserved ",") $
          liftA2 (,) (prefixVar <* reserved ":") TypeParser.valueType
        _ <- closeBlock
        pure ([go name (snd <$> fields)], [(name, fields)])
  (constructors, accessors) <-
    msum [record, (,[]) <$> sepBy (reserved "|") dataConstructor]
  _ <- closeBlock
  let -- the annotation of the last constructor if present,
      -- otherwise ann of name
      closingAnn :: Ann
      closingAnn = last (ann eq : ((\(_,_,t) -> ann t) <$> constructors))
  pure (L.payload name,
        DD.mkDataDecl' (L.payload mod) (ann mod <> closingAnn) typeArgVs constructors,
        accessors)

effectDeclaration :: Var v => L.Token DD.Modifier -> P v (v, EffectDeclaration' v Ann)
effectDeclaration mod = do
  _ <- fmap void (reserved "ability") <|> openBlockWith "ability"
  name <- TermParser.verifyRelativeVarName prefixDefinitionName
  typeArgs <- many (TermParser.verifyRelativeVarName prefixDefinitionName)
  let typeArgVs = L.payload <$> typeArgs
  blockStart <- openBlockWith "where"
  constructors <- sepBy semi (constructor name)
  _ <- closeBlock <* closeBlock -- `ability` opens a block, as does `where`
  let closingAnn = last $ ann blockStart : ((\(_,_,t) -> ann t) <$> constructors)
  pure (L.payload name, DD.mkEffectDecl' (L.payload mod) (ann mod <> closingAnn) typeArgVs constructors)
  where
    constructor :: Var v => L.Token v -> P v (Ann, v, AnnotatedType v Ann)
    constructor typename = explodeToken <$>
      TermParser.verifyRelativeVarName prefixDefinitionName
        <* reserved ":"
        <*> (Type.generalizeLowercase mempty <$> TypeParser.computationType)
      where
      explodeToken v t =
        (ann v, Var.namespaced [L.payload typename, L.payload v], t)<|MERGE_RESOLUTION|>--- conflicted
+++ resolved
@@ -62,12 +62,7 @@
   pushNames0 (UF.names env) $ do
     -- The file may optionally contain top-level imports,
     -- which are parsed and applied to each stanza
-<<<<<<< HEAD
-    names <- TermParser.imports <* optional semi
-=======
     (names, _imports) <- TermParser.imports <* optional semi
-    ctorType <- asks constructorType
->>>>>>> 79141d8f
     stanzas0 <- local (\e -> e { names = names }) $ sepBy semi stanza
     let allTermVars = Set.fromList $ foldMap getVars stanzas0
     stanzas <- case List.validate (traverse $ Term.bindNames allTermVars (Names.currentNames names)) stanzas0 of
