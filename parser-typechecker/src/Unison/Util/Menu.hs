{-# LANGUAGE LambdaCase          #-}
{-# LANGUAGE OverloadedStrings   #-}
{-# LANGUAGE ScopedTypeVariables #-}
{-# LANGUAGE TypeApplications    #-}

module Unison.Util.Menu (menu1, menuN) where

import           Data.List             (find, isPrefixOf)
import           Data.String           (IsString, fromString)
import           Data.Strings          (strPadLeft)
import           Safe                  (atMay)
import qualified Text.Read             as Read
import           Unison.Util.ColorText (StyledText, renderText)
import           Unison.Util.Monoid    (intercalateMap)

import Unison.Util.ColorText (StyledText)
-- utility - command line menus

<<<<<<< HEAD
type Caption = StyledText
type Stylized = StyledText
type Keyword = String
type Console = IO String

renderChoices :: forall a mc
              .  (a -> Stylized)
              -> (mc -> Stylized)
              -> [([Keyword], [a])]
              -> [([Keyword], mc)]
              -> (Keyword -> Bool)
              -> Stylized
renderChoices render renderMeta groups metas isSelected =
  intercalateMap "\n" format numberedGroups <> "\n\n" <>
  intercalateMap " " (("["<>) . (<>"]") . renderMeta . snd) metas
  where
    numberedGroups :: [(([Keyword], [a]), Int)]
    numberedGroups = zip groups [1..]
    numberWidth = ceiling @Double . logBase 10 . fromIntegral $ length groups
    format :: (([Keyword], [a]), Int) -> Stylized
    format ((keywords, as), number) =
      intercalateMap
        "\n"
        (format1 number (length as) (any isSelected keywords))
        (zip as [1..])
    format1 :: Int -> Int -> Bool -> (a, Int) -> Stylized
    format1 groupNumber groupSize isSelected (a, index) =
      header <> bracket <> render a
      where
        header :: (Semigroup s, IsString s) => s
        header =
          (if representativeRow
            then (if isSelected then "*" else " ")
                  <> fromString (strPadLeft ' ' numberWidth (show groupNumber))
            else fromString $ replicate (numberWidth + 1) ' ') <> ". "
        representativeRow :: Bool
        representativeRow = index == 0 -- alternatively: index == groupSize - 1 `div` 2
        bracket :: IsString s => s
        bracket =
          if groupSize == 1         then "·"
          else if index == 1        then "┌"
          else if index < groupSize then "│"
          else                           "└"
=======
type Caption = String
type Stylized = StyledText -- todo upgrade this to a doc
type Keyword = String
type MetaChoice = String
type Console = IO String
>>>>>>> ac5f973e

{-
   <caption>

   1 ping
     pong
   2 foo
   3 bar

   [cancel]
   [help]

   >> ping

 -}

menu1 :: forall a mc
      . Console
      -> Caption
      -> (a -> Stylized)
      -> (mc -> Stylized)
      -> [(Keyword, a)]
      -> [(Keyword, mc)]
      -> Maybe Keyword
      -> IO (Maybe (Either mc a))
menu1 console caption render renderMeta groups metas initial = do
  let groups' = [ ([k], [a]) | (k, a) <- groups ]
      metas' = [ ([k], mc) | (k, mc) <- metas ]
  groupMenu1 console caption render renderMeta groups' metas' initial >>= \case
    Just (Right [a]) -> pure (Just (Right a))
    Just (Left mc) -> pure (Just (Left mc))
    Nothing -> pure Nothing
    _ -> error "unpossible; by construction we should only get singleton lists back"

_repeatMenu1 :: forall a mc
      . Console
     -> Caption
     -> (a -> Stylized)
     -> (mc -> Stylized)
     -> [([Keyword], [a])]
     -> [([Keyword], mc)]
     -> Maybe Keyword
     -> IO (Either mc [a])
_repeatMenu1 console caption render renderMeta groups metas initial =
  groupMenu1 console caption render renderMeta groups metas initial >>= \case
    Just x -> pure x
    Nothing -> _repeatMenu1 console caption render renderMeta groups metas initial

groupMenu1 :: forall a mc
       . Console
      -> Caption
      -> (a -> Stylized)
<<<<<<< HEAD
      -> (mc -> Stylized)
      -> [([Keyword], [a])]
      -> [([Keyword], mc)]
      -> Maybe Keyword
      -> IO (Maybe (Either mc [a]))
groupMenu1 console caption render renderMeta groups metas initial = do
  let restart = groupMenu1 console caption render renderMeta groups metas initial
      -- restart with an updated caption
      restart' caption groups metas initial =
                  groupMenu1 console caption render renderMeta groups metas initial
      resume = do
        putStr $ if null initial then "Choose by number or prefix: "
          else "Choose by number or prefix, or press Enter to use the current selection (*): "
        input <- console
        case words input of
          [] -> useExistingSelections groups initial
          input : _ -> case Read.readMaybe input of
            Just i  -> pickGroupByNumber i
            Nothing -> pickGroupByPrefix input
        where
          pickGroupByNumber :: Int -> IO (Maybe (Either mc [a]))
          pickGroupByNumber i = case atMay groups (i-1) of
            Nothing -> do
              putStrLn $ "Please pick a number from 1 to " ++
                          show (length groups) ++ "."
              restart
            Just (_keywords, as) -> pure (Just (Right as))
          pickGroupByPrefix :: String -> IO (Maybe (Either mc [a]))
          pickGroupByPrefix s = case matchingItems groups metas s of
            ([],[]) -> do
              putStrLn $ "Sorry, '" ++ s ++ "' didn't match anything."
              resume
            ([(_, as)],[]) -> pure (Just (Right as))
            ([], [(_, mc)]) -> pure (Just (Left mc))
            (groups, metas) ->
              restart' "Please clarify your selection:" groups metas Nothing >>= \case
                Nothing -> resume
                x -> pure x
          matchingItems ::
            forall a mc. [([Keyword], [a])] -> [([Keyword], mc)] -> String
                   -> ([([Keyword], [a])], [([Keyword], mc)])
          matchingItems groups metas s =
            (filter (any (s `isPrefixOf`) . fst) groups
            ,filter (any (s `isPrefixOf`) . fst) metas)
          useExistingSelections ::
            [([Keyword], [a])] -> Maybe Keyword -> IO (Maybe (Either mc [a]))
          useExistingSelections groups initial = case initial of
            Nothing -> pure Nothing
            Just initial ->
              case findMatchingGroup [initial] groups of
                Just group -> pure (Just (Right group))
                Nothing -> error $
                  "Default selection \"" ++ show initial ++ "\"" ++
                  " not found in choice groups:\n" ++ show (fst <$> groups)
          findMatchingGroup :: forall a. [Keyword] -> [([Keyword], [a])] -> Maybe [a]
          findMatchingGroup initials groups =
            snd <$> find (\(keywords, _as) -> any (`elem` keywords) initials) groups
  print . renderText $ caption
  putStrLn ""
  print . renderText $ renderChoices render renderMeta groups metas (`elem` initial)
  resume
=======
      -> (MetaChoice -> Stylized)
      -> [[(Keyword, a)]]
      -> [([Keyword], MetaChoice)]
      -> Maybe Keyword
      -> IO (Either MetaChoice [a])
menu1 _console _caption _render _renderMeta _groups _metas _initial = pure $ Right []
>>>>>>> ac5f973e

{-
   <caption>

   1 ping
     pong
   2 foo
   3 bar

   [all]
   [cancel]
   [help]

   >> 1 3
   >> *

 -}
menuN :: Console
      -> Caption
      -> (a -> Stylized)
<<<<<<< HEAD
      -> (mc -> Stylized)
      -> [([Keyword], [a])]
      -> [([Keyword], mc)]
      -> [Keyword]
      -> IO (Either mc [[a]])
=======
      -> (MetaChoice -> Stylized)
      -> [([Keyword], [a])]
      -> [([Keyword], MetaChoice)]
      -> Maybe [Keyword]
      -> IO (Either MetaChoice [[a]])
>>>>>>> ac5f973e
menuN _console _caption _render _renderMeta _groups _metas _initials = pure (Right [])<|MERGE_RESOLUTION|>--- conflicted
+++ resolved
@@ -12,11 +12,8 @@
 import qualified Text.Read             as Read
 import           Unison.Util.ColorText (StyledText, renderText)
 import           Unison.Util.Monoid    (intercalateMap)
-
-import Unison.Util.ColorText (StyledText)
 -- utility - command line menus
 
-<<<<<<< HEAD
 type Caption = StyledText
 type Stylized = StyledText
 type Keyword = String
@@ -60,13 +57,6 @@
           else if index == 1        then "┌"
           else if index < groupSize then "│"
           else                           "└"
-=======
-type Caption = String
-type Stylized = StyledText -- todo upgrade this to a doc
-type Keyword = String
-type MetaChoice = String
-type Console = IO String
->>>>>>> ac5f973e
 
 {-
    <caption>
@@ -119,7 +109,6 @@
        . Console
       -> Caption
       -> (a -> Stylized)
-<<<<<<< HEAD
       -> (mc -> Stylized)
       -> [([Keyword], [a])]
       -> [([Keyword], mc)]
@@ -181,14 +170,6 @@
   putStrLn ""
   print . renderText $ renderChoices render renderMeta groups metas (`elem` initial)
   resume
-=======
-      -> (MetaChoice -> Stylized)
-      -> [[(Keyword, a)]]
-      -> [([Keyword], MetaChoice)]
-      -> Maybe Keyword
-      -> IO (Either MetaChoice [a])
-menu1 _console _caption _render _renderMeta _groups _metas _initial = pure $ Right []
->>>>>>> ac5f973e
 
 {-
    <caption>
@@ -209,17 +190,9 @@
 menuN :: Console
       -> Caption
       -> (a -> Stylized)
-<<<<<<< HEAD
       -> (mc -> Stylized)
       -> [([Keyword], [a])]
       -> [([Keyword], mc)]
       -> [Keyword]
       -> IO (Either mc [[a]])
-=======
-      -> (MetaChoice -> Stylized)
-      -> [([Keyword], [a])]
-      -> [([Keyword], MetaChoice)]
-      -> Maybe [Keyword]
-      -> IO (Either MetaChoice [[a]])
->>>>>>> ac5f973e
 menuN _console _caption _render _renderMeta _groups _metas _initials = pure (Right [])