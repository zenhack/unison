{-# LANGUAGE ScopedTypeVariables #-}
{-# LANGUAGE TypeApplications    #-}
{-# LANGUAGE RankNTypes #-}

module Unison.Test.Typechecker where

import           Control.Monad          (join, void)
import           Control.Monad.IO.Class (liftIO)
import           Data.Foldable          (traverse_)
import           Data.Text              (unpack)
import           Data.Text.IO           (readFile)
import           EasyTest
import           System.FilePath        (joinPath, splitPath)
import           System.FilePath.Find   (always, extension, find, (==?))
import           Unison.FileParsers     (Type, Term, parseAndSynthesizeAsFile)
import           Unison.Parser          as Parser
import qualified Unison.PrintError      as PrintError
import           Unison.Result          (Result(..))
import qualified Unison.Result          as Result
import           Unison.Symbol          (Symbol)
import           Unison.Util.Monoid     (intercalateMap)

type Note = Result.Note Symbol Parser.Ann

type SynthResult = Result Note (PrintError.Env, Maybe (Term Symbol, Type Symbol))
type EitherResult = Either String (Term Symbol, Type Symbol)

expectRight' :: EitherResult -> Test (Term Symbol, Type Symbol)
expectRight' (Left e) = crash e
expectRight' (Right a) = ok >> pure a

good :: EitherResult -> Test ()
good = void <$> expectRight'

bad :: EitherResult -> Test ()
bad = void <$> EasyTest.expectLeft

test :: Test ()
test = scope "typechecker.2" . tests $
        [ go shouldPassNow good
        , go shouldFailNow bad
        , go shouldPassLater (pending . bad)
        , go shouldFailLater (pending . good)
        ]

shouldPassPath = "unison-src/tests"
shouldFailPath = "unison-src/errors"

shouldPassNow :: IO [FilePath]
shouldPassNow = find always (extension ==? ".u") shouldPassPath

shouldFailNow :: IO [FilePath]
shouldFailNow = find always (extension ==? ".u") shouldFailPath

<<<<<<< HEAD
  , c "if true then 1 else 2" "UInt64"
  , c "if true then (x -> x) else (x -> x)" "forall a . a -> a"
  , c "or true false" "Boolean"
  , c "and true false" "Boolean"
  , c "[1,2,3]" "Sequence UInt64"
  , c "Stream.from-int64 +0" "Stream Int64"
  , c "(UInt64.+) 1" "UInt64 -> UInt64"
  , c [r|let
        |  (|>) : forall a b . a -> (a -> b) -> b
        |  a |> f = f a
        |
        |  Stream.from-int64 -3
        |    |> Stream.take 10
        |    |> Stream.fold-left +0 (Int64.+) |] "Int64"
  -- some pattern-matching tests we want to perform:
--  Unbound
  -- , c [r|type Optional a = None | Some a
  --       |case Some 3 of
  --       |  x -> 1
  --       |] "UInt64"
  -- , (pending . bombs)
  --            [r|--X array
  --            |type X = S Text | I UInt64
  --            |foo : a -> b -> c -> X
  --            |foo x y z = X.S ""
  --            |[foo +1 1 1.0, 1]
  --            |]
  , checks [r|--r0
             |r1 : UInt64
             |r1 = case Optional.Some 3 of
             |  x -> 1
             |42|]
  , checks [r|--r2
             |type Optional a = None | Some a
             |r2 : UInt64
             |r2 = case Optional.Some true of
             |  Optional.Some true -> 1
             |  Optional.Some false -> 0
             |() |]
  , checks [r|--r3
             |type Optional a = None | Some a
             |r3 : UInt64
             |r3 = case Optional.Some true of
             |  Optional.Some true -> 1
             |  Optional.Some false -> 0
             |() |]
  , checks [r|--r4x
             |r4 : Int64 -> Int64
             |r4 x = case x of
             |  +1 -> +1
             |() |]
  , checks [r|--r4negate
             |r4 : Int64 -> Int64
             |r4 x = case x of
             |  +1 -> -1
             |  _  -> Int64.negate x
             |() |]
  , checks [r|r5 : Float
             |r5 = case 2.2 of
             |  2.2 -> 3.0
             |  _  -> 1.0
             |() |]
  , checks [r|r6 : ()
             |r6 = case () of
             |  () -> ()
             |() |]
  , checks [r|--r7.0
             |r7 : UInt64
             |r7 = case () of
             |  () -> 1
             |() |]
  , checks [r|--r7.1
             |r7 : UInt64
             |r7 = case () of
             |  x@() -> 1
             |() |]
  , checks [r|--r7.2
             |r7 : ()
             |r7 = case () of
             |  x@() -> x
             |() |]
  , checks [r|r8 : UInt64
             |r8 = case (1,(2,(3,(4,(5,(6,(7,8))))))) of
             |  (x,(y,(_,_))) -> 0
             |() |]
  , checks [r|r9 : UInt64
             |r9 = case 1 of
             |  9 -> 9
             |  8 -> 8
             |  7 -> 7
             |  6 -> 6
             |  5 -> 5
             |  _ -> 1
             |() |]
  , checks [r|r10 : UInt64
             |r10 = case 1 of
             |  1 | true -> 3
             |  _ -> 4
             |() |]
  , checks [r|r11 : UInt64
             |r11 = case 1 of
             |  1 | 2 UInt64.== 3 -> 4
             |  _ -> 5
             |() |]
  , checks [r|r12 : UInt64
             |r12 = (x -> x) 64
             |() |]
  , checks [r|id : forall a . a -> a
             |id x = x
             |() |]
  , checks [r|r13 : (UInt64, Text)
             |r13 =
             |  id = ((x -> x): forall a . a -> a)
             |  (id 10, id "foo")
             |() |]
  , checks [r|r14 : (forall a . a -> a) -> (UInt64, Text)
             |r14 id = (id 10, id "foo")
             |
             |() |]
=======
shouldPassLater :: IO [FilePath]
shouldPassLater = find always (extension ==? ".uu") shouldPassPath
>>>>>>> a2b7a036

shouldFailLater :: IO [FilePath]
shouldFailLater = find always (extension ==? ".uu") shouldFailPath

<<<<<<< HEAD
  , checks [r|--Abort
             |effect Abort where
             |  Abort : forall a . () -> {Abort} a
             |
             |eff : forall a b . (a -> b) -> b -> Effect Abort a -> b
             |eff f z e = case e of
             |  { Abort.Abort _ -> k } -> z
             |  { a } -> f a
             |
             |-- heff : UInt64
             |heff = handle eff (x -> x UInt64.+ 2) 1 in Abort.Abort ()
             |
             |hudy : UInt64
             |hudy = handle eff (x -> x UInt64.+ 2) 1 in 42
             |
             |bork : () -> {Abort} UInt64
             |bork = u -> 1 UInt64.+ (Abort.Abort ())
             |
             |() |]
  , checks [r|--Ask inferred
             |effect Ask a where
             |  ask : {Ask a} a
             |
             |effect AskU where
             |  ask : {AskU} UInt64
             |
             |use UInt64 +
             |
             |x = '(Ask.ask + 1)
             |x2 = '(Ask.ask + AskU.ask)
             |
             |y : '{Ask UInt64} UInt64
             |y = '(!x)
             |
             |y2 : '{Ask UInt64, AskU} UInt64
             |y2 = x2
             |
             |()
             |]
  , checks [r|--State1 effect
             |effect State se2 where
             |  put : ∀ se . se -> {State se} ()
             |  get : ∀ se . () -> {State se} se
             |
             |-- state : ∀ s a . s -> Effect (State s) a -> (s, a)
             |state woot eff = case eff of
             |  { State.put snew -> k } -> handle (state snew) in k ()
             |  { State.get () -> k } -> handle state woot in k woot
             |  { a } -> (woot, a)
             |
             |blah : ∀ s a . s -> Effect (State s) a -> (s, a)
             |blah = state
             |()
             |]
   , checks [r|--State1a effect
             |effect State se2 where
             |  put : ∀ se . se -> {State se} ()
             |  get : ∀ se . {State se} se
             |
             |id : Int64 -> Int64
             |id i = i
             |
             |foo : () -> {State Int64} Int64
             |foo unit = id (State.get Int64.+ State.get)
             |
             |()
             |]
  , checks [r|--State2 effect
             |effect State se2 where
             |  put : ∀ se . se -> {State se} ()
             |  get : ∀ se . () -> {State se} se
             |
             |state : ∀ s a . s -> Effect (State s) a -> (s, a)
             |state woot eff = case eff of
             |  { State.get () -> k } -> handle (state woot) in (k woot)
             |  { State.put snew -> k } -> handle (state snew) in (k ())
             |  { a } -> (woot, a)
             |
             |()
             |]
  , checks [r|--State3 effect
             |effect State se2 where
             |  put : ∀ se . se -> {State se} ()
             |  get : ∀ se . () -> {State se} se
             |
             |state : ∀ s a . s -> Effect (State s) a -> (s, a)
             |state woot eff = case eff of
             |  { State.get () -> k } -> handle (state woot) in (k woot)
             |  { State.put snew -> k } -> handle (state snew) in (k ())
             |
             |ex1 : (UInt64, UInt64)
             |ex1 = handle (state 42) in State.get ()
             |
             |ex1a : (UInt64, UInt64)
             |ex1a = handle (state 42) in 49
             |
             |ex1b = handle (x -> 10) in 0
             |
             |ex1c : UInt64
             |ex1c = handle (x -> 10) in 0
             |
             |ex1d = handle (state 42) in 49
             |
             |ex2 = handle (state 42) in State.get ()
             |
             |ex3 : (UInt64, UInt64)
             |ex3 = ex2
             |
             |()
             |]
  , bombs  [r|--State4 effect
             |effect State se2 where
             |  put : ∀ se . se -> {State se} ()
             |  get : ∀ se . () -> {State se} se
             |
             |-- binding is not guarded by a lambda, it only can access
             |-- ambient abilities (which will be empty)
             |ex1 : {State Int64} ()
             |ex1 =
             |  y = State.get
             |  State.put (y Int64.+ +1)
             |  ()
             |
             |()
             |]
  , bombs  [r|--IO effect
             |effect IO where
             |  launch-missiles : () -> {IO} ()
             |
             |-- binding is not guarded by a lambda, it only can access
             |-- ambient abilities (which will be empty)
             |ex1 : {IO} ()
             |ex1 = IO.launch-missiles()
             |
             |()
             |]
  , bombs  [r|--IO/State1 effect
             |effect IO where
             |  launch-missiles : {IO} ()
             |
             |effect State se2 where
             |  put : ∀ se . se -> {State se} ()
             |  get : ∀ se . () -> {State se} se
             |
             |foo : () -> {IO} ()
             |foo unit =
             |-- inner binding can't access outer abilities unless it declares
             |-- them explicitly
             |  inc-by : Int64 -> {State Int} ()
             |  inc-by i =
             |    launch-missiles -- not allowed
             |    y = State.get()
             |    State.put (y Int64.+ i)
             |  ()
             |
             |()
             |]
  , checks [r|--IO/State2 effect
             |effect IO where
             |  launch-missiles : {IO} ()
             |
             |effect State se2 where
             |  put : ∀ se . se -> {State se} ()
             |  get : ∀ se . {State se} se
             |
             |foo : () -> {IO} ()
             |foo unit =
             |  inc-by : Int64 -> {IO, State Int64} ()
             |  inc-by i =
             |    IO.launch-missiles -- OK, since declared by `inc-by` signature
             |    y = State.get
             |    State.put (y Int64.+ i)
             |  ()
             |
             |()
             |]
  , checks [r|--IO3 effect
             |effect IO where
             |  launch-missiles : () -> {IO} ()
             |
             |-- binding IS guarded, so its body can access whatever abilities
             |-- are declared by the type of the binding
             |-- ambient abilities (which will be empty)
             |ex1 : () -> {IO} ()
             |ex1 unit = IO.launch-missiles()
             |
             |()
             |]
  , bombs [r|--Type.apply
            |type List a = Nil | Cons a (List a)
            |
            |map : ∀ a b . (a -> b) -> List a -> List b
            |map f as = case as of
            |  List.Nil -> List.Nil
            |  List.Cons h t -> List.Cons h (map f t) -- should not typecheck, missing (f h)
            |
            |-- definitely should not typecheck!
            |map2 : ∀ a . a
            |map2 = map
            |
            |c = List.Cons
            |z = List.Nil
            |
            |ex = c 1 (c 2 (c 3 z))
            |
            |pure-map : List Int64 -- should fail, output is a `List Text`
            |pure-map = map (a -> "hi") ex
            |
            |()
            |]
  ,bombs  [r|--handle inference
            |effect State s where
            |  get : ∀ s . () -> {State s} s
            |  set : ∀ s . s -> {State s} ()
            |
            |state : ∀ a s . s -> Effect (State s) a -> a
            |state s e = case e of
            |  {a} -> a
            |  {State.get _ -> k} -> handle state s in k s
            |  {State.set s -> k} -> handle state s in k ()
            |
            |-- modify : ∀ s . (s -> s) -> {State s} ()
            |-- modify f = State.set (f (State.get()))
            |
            |ex : () -> {State UInt64} UInt64
            |ex blah =
            |  State.get() UInt64.+ 42
            |
            |-- note this currently succeeds, the handle block
            |-- gets an inferred type of ∀ a . a, it appears that
            |-- the existential `a` which gets instantiated for the
            |-- state call never gets refined, most likely due to
            |-- missing a subtype check in handle
            |y : Text
            |y = handle state 5 in ex ()
            |
            |() |]
  , checks [r|--map/traverse
             |effect Noop where
             |  noop : ∀ a . a -> {Noop} a
             |
             |effect Noop2 where
             |  noop2 : ∀ a . a -> a -> {Noop2} a
             |
             |type List a = Nil | Cons a (List a)
             |
             |map : (a -> {eff} b) -> List a -> {eff} (List b)
             |map f as = case as of
             |  List.Nil -> List.Nil
             |  List.Cons h t -> List.Cons (f h) (map f t)
             |
             |c = List.Cons
             |
             |z : ∀ a . List a
             |z = List.Nil
             |
             |ex = (c 1 (c 2 (c 3 z)))
             |
             |pure-map : List Text
             |pure-map = map (a -> "hello") ex
             |
             |-- `map` is effect polymorphic
             |zappy : () -> {Noop} (List UInt64)
             |zappy u = map (zap -> (Noop.noop (zap UInt64.+ 1))) ex
             |
             |-- mixing multiple effects in a call to `map` works fine
             |zappy2 : () -> {Noop, Noop2} (List UInt64)
             |zappy2 u = map (zap -> Noop.noop (zap UInt64.+ Noop2.noop2 2 7)) ex
             |
             |()
             |]
  , checks [r|--data references builtins
             |type StringOrInt = S Text | I UInt64
             |[StringOrInt.S "YO", StringOrInt.I 1]
             |]
  ]
  where -- test entry points `c`, `checks`, `bombs`, `broken` call stripMargin
        -- before doing anything else; no other functions should have to.
        c tm typ = scope1 tm . expect $ check (stripMargin tm) typ
        scope1 s = scope (join . take 1 $ lines s)
        bombs s = scope1 s (crasher $ stripMargin s)
        _broken :: String -> Test ()
        _broken s = scope1 s $ pending (checks s)
        checks :: String -> Test ()
        checks s = scope1 s (typer . stripMargin $ s)
        typeFile = (parseAndSynthesizeAsFile @ Symbol) "<test>"
        crash' s e = crash $ printError s e
        typer s = either (crash' s) (const ok) . Result.toEither $ typeFile s
        crasher s =
          either (const ok) (const (crash "succeeded unexpectedly"))
            . Result.toEither $ typeFile s
        drop1If _p []   = []
        drop1If p (h:t) = if p h then t else h:t
        stripMargin =
          unlines . map (drop1If (== '|'). dropWhile isSpace) . lines
=======
go :: IO [FilePath] -> (EitherResult -> Test ()) -> Test ()
go files how = do
  files' <- liftIO files
  traverse_ (makePassingTest how) files'
>>>>>>> a2b7a036

showNotes :: Foldable f => String -> PrintError.Env -> f Note -> String
showNotes source env notes =
  intercalateMap "\n\n" (PrintError.printNoteWithSourceAsAnsi env source) notes

decodeResult :: String -> SynthResult -> Either String (Term Symbol, Type Symbol)
decodeResult source (Result notes Nothing) =
  Left $ showNotes source PrintError.env0 notes
decodeResult source (Result notes (Just (env, Nothing))) =
  Left $ showNotes source env notes
decodeResult _source (Result _notes (Just (_env, Just (t, typ)))) =
  Right (t,typ)

makePassingTest :: (EitherResult -> Test ()) -> FilePath -> Test ()
makePassingTest how filepath = join . liftIO $ do
  let shortName = joinPath . drop 1 . splitPath $ filepath
  source <- unpack <$> Data.Text.IO.readFile filepath
  pure $ scope shortName . how . decodeResult source .
    parseAndSynthesizeAsFile shortName $ source<|MERGE_RESOLUTION|>--- conflicted
+++ resolved
@@ -52,436 +52,16 @@
 shouldFailNow :: IO [FilePath]
 shouldFailNow = find always (extension ==? ".u") shouldFailPath
 
-<<<<<<< HEAD
-  , c "if true then 1 else 2" "UInt64"
-  , c "if true then (x -> x) else (x -> x)" "forall a . a -> a"
-  , c "or true false" "Boolean"
-  , c "and true false" "Boolean"
-  , c "[1,2,3]" "Sequence UInt64"
-  , c "Stream.from-int64 +0" "Stream Int64"
-  , c "(UInt64.+) 1" "UInt64 -> UInt64"
-  , c [r|let
-        |  (|>) : forall a b . a -> (a -> b) -> b
-        |  a |> f = f a
-        |
-        |  Stream.from-int64 -3
-        |    |> Stream.take 10
-        |    |> Stream.fold-left +0 (Int64.+) |] "Int64"
-  -- some pattern-matching tests we want to perform:
---  Unbound
-  -- , c [r|type Optional a = None | Some a
-  --       |case Some 3 of
-  --       |  x -> 1
-  --       |] "UInt64"
-  -- , (pending . bombs)
-  --            [r|--X array
-  --            |type X = S Text | I UInt64
-  --            |foo : a -> b -> c -> X
-  --            |foo x y z = X.S ""
-  --            |[foo +1 1 1.0, 1]
-  --            |]
-  , checks [r|--r0
-             |r1 : UInt64
-             |r1 = case Optional.Some 3 of
-             |  x -> 1
-             |42|]
-  , checks [r|--r2
-             |type Optional a = None | Some a
-             |r2 : UInt64
-             |r2 = case Optional.Some true of
-             |  Optional.Some true -> 1
-             |  Optional.Some false -> 0
-             |() |]
-  , checks [r|--r3
-             |type Optional a = None | Some a
-             |r3 : UInt64
-             |r3 = case Optional.Some true of
-             |  Optional.Some true -> 1
-             |  Optional.Some false -> 0
-             |() |]
-  , checks [r|--r4x
-             |r4 : Int64 -> Int64
-             |r4 x = case x of
-             |  +1 -> +1
-             |() |]
-  , checks [r|--r4negate
-             |r4 : Int64 -> Int64
-             |r4 x = case x of
-             |  +1 -> -1
-             |  _  -> Int64.negate x
-             |() |]
-  , checks [r|r5 : Float
-             |r5 = case 2.2 of
-             |  2.2 -> 3.0
-             |  _  -> 1.0
-             |() |]
-  , checks [r|r6 : ()
-             |r6 = case () of
-             |  () -> ()
-             |() |]
-  , checks [r|--r7.0
-             |r7 : UInt64
-             |r7 = case () of
-             |  () -> 1
-             |() |]
-  , checks [r|--r7.1
-             |r7 : UInt64
-             |r7 = case () of
-             |  x@() -> 1
-             |() |]
-  , checks [r|--r7.2
-             |r7 : ()
-             |r7 = case () of
-             |  x@() -> x
-             |() |]
-  , checks [r|r8 : UInt64
-             |r8 = case (1,(2,(3,(4,(5,(6,(7,8))))))) of
-             |  (x,(y,(_,_))) -> 0
-             |() |]
-  , checks [r|r9 : UInt64
-             |r9 = case 1 of
-             |  9 -> 9
-             |  8 -> 8
-             |  7 -> 7
-             |  6 -> 6
-             |  5 -> 5
-             |  _ -> 1
-             |() |]
-  , checks [r|r10 : UInt64
-             |r10 = case 1 of
-             |  1 | true -> 3
-             |  _ -> 4
-             |() |]
-  , checks [r|r11 : UInt64
-             |r11 = case 1 of
-             |  1 | 2 UInt64.== 3 -> 4
-             |  _ -> 5
-             |() |]
-  , checks [r|r12 : UInt64
-             |r12 = (x -> x) 64
-             |() |]
-  , checks [r|id : forall a . a -> a
-             |id x = x
-             |() |]
-  , checks [r|r13 : (UInt64, Text)
-             |r13 =
-             |  id = ((x -> x): forall a . a -> a)
-             |  (id 10, id "foo")
-             |() |]
-  , checks [r|r14 : (forall a . a -> a) -> (UInt64, Text)
-             |r14 id = (id 10, id "foo")
-             |
-             |() |]
-=======
 shouldPassLater :: IO [FilePath]
 shouldPassLater = find always (extension ==? ".uu") shouldPassPath
->>>>>>> a2b7a036
 
 shouldFailLater :: IO [FilePath]
 shouldFailLater = find always (extension ==? ".uu") shouldFailPath
 
-<<<<<<< HEAD
-  , checks [r|--Abort
-             |effect Abort where
-             |  Abort : forall a . () -> {Abort} a
-             |
-             |eff : forall a b . (a -> b) -> b -> Effect Abort a -> b
-             |eff f z e = case e of
-             |  { Abort.Abort _ -> k } -> z
-             |  { a } -> f a
-             |
-             |-- heff : UInt64
-             |heff = handle eff (x -> x UInt64.+ 2) 1 in Abort.Abort ()
-             |
-             |hudy : UInt64
-             |hudy = handle eff (x -> x UInt64.+ 2) 1 in 42
-             |
-             |bork : () -> {Abort} UInt64
-             |bork = u -> 1 UInt64.+ (Abort.Abort ())
-             |
-             |() |]
-  , checks [r|--Ask inferred
-             |effect Ask a where
-             |  ask : {Ask a} a
-             |
-             |effect AskU where
-             |  ask : {AskU} UInt64
-             |
-             |use UInt64 +
-             |
-             |x = '(Ask.ask + 1)
-             |x2 = '(Ask.ask + AskU.ask)
-             |
-             |y : '{Ask UInt64} UInt64
-             |y = '(!x)
-             |
-             |y2 : '{Ask UInt64, AskU} UInt64
-             |y2 = x2
-             |
-             |()
-             |]
-  , checks [r|--State1 effect
-             |effect State se2 where
-             |  put : ∀ se . se -> {State se} ()
-             |  get : ∀ se . () -> {State se} se
-             |
-             |-- state : ∀ s a . s -> Effect (State s) a -> (s, a)
-             |state woot eff = case eff of
-             |  { State.put snew -> k } -> handle (state snew) in k ()
-             |  { State.get () -> k } -> handle state woot in k woot
-             |  { a } -> (woot, a)
-             |
-             |blah : ∀ s a . s -> Effect (State s) a -> (s, a)
-             |blah = state
-             |()
-             |]
-   , checks [r|--State1a effect
-             |effect State se2 where
-             |  put : ∀ se . se -> {State se} ()
-             |  get : ∀ se . {State se} se
-             |
-             |id : Int64 -> Int64
-             |id i = i
-             |
-             |foo : () -> {State Int64} Int64
-             |foo unit = id (State.get Int64.+ State.get)
-             |
-             |()
-             |]
-  , checks [r|--State2 effect
-             |effect State se2 where
-             |  put : ∀ se . se -> {State se} ()
-             |  get : ∀ se . () -> {State se} se
-             |
-             |state : ∀ s a . s -> Effect (State s) a -> (s, a)
-             |state woot eff = case eff of
-             |  { State.get () -> k } -> handle (state woot) in (k woot)
-             |  { State.put snew -> k } -> handle (state snew) in (k ())
-             |  { a } -> (woot, a)
-             |
-             |()
-             |]
-  , checks [r|--State3 effect
-             |effect State se2 where
-             |  put : ∀ se . se -> {State se} ()
-             |  get : ∀ se . () -> {State se} se
-             |
-             |state : ∀ s a . s -> Effect (State s) a -> (s, a)
-             |state woot eff = case eff of
-             |  { State.get () -> k } -> handle (state woot) in (k woot)
-             |  { State.put snew -> k } -> handle (state snew) in (k ())
-             |
-             |ex1 : (UInt64, UInt64)
-             |ex1 = handle (state 42) in State.get ()
-             |
-             |ex1a : (UInt64, UInt64)
-             |ex1a = handle (state 42) in 49
-             |
-             |ex1b = handle (x -> 10) in 0
-             |
-             |ex1c : UInt64
-             |ex1c = handle (x -> 10) in 0
-             |
-             |ex1d = handle (state 42) in 49
-             |
-             |ex2 = handle (state 42) in State.get ()
-             |
-             |ex3 : (UInt64, UInt64)
-             |ex3 = ex2
-             |
-             |()
-             |]
-  , bombs  [r|--State4 effect
-             |effect State se2 where
-             |  put : ∀ se . se -> {State se} ()
-             |  get : ∀ se . () -> {State se} se
-             |
-             |-- binding is not guarded by a lambda, it only can access
-             |-- ambient abilities (which will be empty)
-             |ex1 : {State Int64} ()
-             |ex1 =
-             |  y = State.get
-             |  State.put (y Int64.+ +1)
-             |  ()
-             |
-             |()
-             |]
-  , bombs  [r|--IO effect
-             |effect IO where
-             |  launch-missiles : () -> {IO} ()
-             |
-             |-- binding is not guarded by a lambda, it only can access
-             |-- ambient abilities (which will be empty)
-             |ex1 : {IO} ()
-             |ex1 = IO.launch-missiles()
-             |
-             |()
-             |]
-  , bombs  [r|--IO/State1 effect
-             |effect IO where
-             |  launch-missiles : {IO} ()
-             |
-             |effect State se2 where
-             |  put : ∀ se . se -> {State se} ()
-             |  get : ∀ se . () -> {State se} se
-             |
-             |foo : () -> {IO} ()
-             |foo unit =
-             |-- inner binding can't access outer abilities unless it declares
-             |-- them explicitly
-             |  inc-by : Int64 -> {State Int} ()
-             |  inc-by i =
-             |    launch-missiles -- not allowed
-             |    y = State.get()
-             |    State.put (y Int64.+ i)
-             |  ()
-             |
-             |()
-             |]
-  , checks [r|--IO/State2 effect
-             |effect IO where
-             |  launch-missiles : {IO} ()
-             |
-             |effect State se2 where
-             |  put : ∀ se . se -> {State se} ()
-             |  get : ∀ se . {State se} se
-             |
-             |foo : () -> {IO} ()
-             |foo unit =
-             |  inc-by : Int64 -> {IO, State Int64} ()
-             |  inc-by i =
-             |    IO.launch-missiles -- OK, since declared by `inc-by` signature
-             |    y = State.get
-             |    State.put (y Int64.+ i)
-             |  ()
-             |
-             |()
-             |]
-  , checks [r|--IO3 effect
-             |effect IO where
-             |  launch-missiles : () -> {IO} ()
-             |
-             |-- binding IS guarded, so its body can access whatever abilities
-             |-- are declared by the type of the binding
-             |-- ambient abilities (which will be empty)
-             |ex1 : () -> {IO} ()
-             |ex1 unit = IO.launch-missiles()
-             |
-             |()
-             |]
-  , bombs [r|--Type.apply
-            |type List a = Nil | Cons a (List a)
-            |
-            |map : ∀ a b . (a -> b) -> List a -> List b
-            |map f as = case as of
-            |  List.Nil -> List.Nil
-            |  List.Cons h t -> List.Cons h (map f t) -- should not typecheck, missing (f h)
-            |
-            |-- definitely should not typecheck!
-            |map2 : ∀ a . a
-            |map2 = map
-            |
-            |c = List.Cons
-            |z = List.Nil
-            |
-            |ex = c 1 (c 2 (c 3 z))
-            |
-            |pure-map : List Int64 -- should fail, output is a `List Text`
-            |pure-map = map (a -> "hi") ex
-            |
-            |()
-            |]
-  ,bombs  [r|--handle inference
-            |effect State s where
-            |  get : ∀ s . () -> {State s} s
-            |  set : ∀ s . s -> {State s} ()
-            |
-            |state : ∀ a s . s -> Effect (State s) a -> a
-            |state s e = case e of
-            |  {a} -> a
-            |  {State.get _ -> k} -> handle state s in k s
-            |  {State.set s -> k} -> handle state s in k ()
-            |
-            |-- modify : ∀ s . (s -> s) -> {State s} ()
-            |-- modify f = State.set (f (State.get()))
-            |
-            |ex : () -> {State UInt64} UInt64
-            |ex blah =
-            |  State.get() UInt64.+ 42
-            |
-            |-- note this currently succeeds, the handle block
-            |-- gets an inferred type of ∀ a . a, it appears that
-            |-- the existential `a` which gets instantiated for the
-            |-- state call never gets refined, most likely due to
-            |-- missing a subtype check in handle
-            |y : Text
-            |y = handle state 5 in ex ()
-            |
-            |() |]
-  , checks [r|--map/traverse
-             |effect Noop where
-             |  noop : ∀ a . a -> {Noop} a
-             |
-             |effect Noop2 where
-             |  noop2 : ∀ a . a -> a -> {Noop2} a
-             |
-             |type List a = Nil | Cons a (List a)
-             |
-             |map : (a -> {eff} b) -> List a -> {eff} (List b)
-             |map f as = case as of
-             |  List.Nil -> List.Nil
-             |  List.Cons h t -> List.Cons (f h) (map f t)
-             |
-             |c = List.Cons
-             |
-             |z : ∀ a . List a
-             |z = List.Nil
-             |
-             |ex = (c 1 (c 2 (c 3 z)))
-             |
-             |pure-map : List Text
-             |pure-map = map (a -> "hello") ex
-             |
-             |-- `map` is effect polymorphic
-             |zappy : () -> {Noop} (List UInt64)
-             |zappy u = map (zap -> (Noop.noop (zap UInt64.+ 1))) ex
-             |
-             |-- mixing multiple effects in a call to `map` works fine
-             |zappy2 : () -> {Noop, Noop2} (List UInt64)
-             |zappy2 u = map (zap -> Noop.noop (zap UInt64.+ Noop2.noop2 2 7)) ex
-             |
-             |()
-             |]
-  , checks [r|--data references builtins
-             |type StringOrInt = S Text | I UInt64
-             |[StringOrInt.S "YO", StringOrInt.I 1]
-             |]
-  ]
-  where -- test entry points `c`, `checks`, `bombs`, `broken` call stripMargin
-        -- before doing anything else; no other functions should have to.
-        c tm typ = scope1 tm . expect $ check (stripMargin tm) typ
-        scope1 s = scope (join . take 1 $ lines s)
-        bombs s = scope1 s (crasher $ stripMargin s)
-        _broken :: String -> Test ()
-        _broken s = scope1 s $ pending (checks s)
-        checks :: String -> Test ()
-        checks s = scope1 s (typer . stripMargin $ s)
-        typeFile = (parseAndSynthesizeAsFile @ Symbol) "<test>"
-        crash' s e = crash $ printError s e
-        typer s = either (crash' s) (const ok) . Result.toEither $ typeFile s
-        crasher s =
-          either (const ok) (const (crash "succeeded unexpectedly"))
-            . Result.toEither $ typeFile s
-        drop1If _p []   = []
-        drop1If p (h:t) = if p h then t else h:t
-        stripMargin =
-          unlines . map (drop1If (== '|'). dropWhile isSpace) . lines
-=======
 go :: IO [FilePath] -> (EitherResult -> Test ()) -> Test ()
 go files how = do
   files' <- liftIO files
   traverse_ (makePassingTest how) files'
->>>>>>> a2b7a036
 
 showNotes :: Foldable f => String -> PrintError.Env -> f Note -> String
 showNotes source env notes =
