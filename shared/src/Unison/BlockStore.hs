{-# Language DeriveGeneric #-}

module Unison.BlockStore where

import GHC.Generics
import Data.ByteString (ByteString)

<<<<<<< HEAD
newtype Series = Series ByteString deriving (Generic)
=======
newtype Series = Series ByteString deriving (Eq, Ord, Show)
>>>>>>> 65c1258a

-- | Represents an immutable content-addressed storage layer.
-- We can insert some bytes, getting back a hash which can be used for lookup:
-- That is, given `bs : BlockStore`, `insert bs bytes >>= \h -> lookup bs h`
-- should return `bs`.
--
-- `insert` is idempotent: `insert bs bytes >> insert bs bytes`, implying that
-- the returned hash is a pure function of the content of `bytes`.
--
-- Though the store is immutable, a `Series` represents a mutable pointer to a
-- hash. A successful `update` of a `Series` tells the implementation that the
-- previous hash may be deleted from the store.
data BlockStore h = BlockStore {
  insert :: ByteString -> IO h,
  lookup :: h -> IO (Maybe ByteString),
  -- | Will return a random hash if Series not already declared, otherwise returns the result of `resolve`
  declareSeries :: Series -> IO h,
  -- | Update the value associated with this series. Any previous value(s) for the series
  -- are considered garbage after the `update` and may be deleted by the store.
  update :: Series -> h -> ByteString -> IO (Maybe h),
  -- | Like `update`, but does not delete the previous block written to the series
  append :: Series -> h -> ByteString -> IO (Maybe h),
  -- | Obtain the most recent hash for a series
  resolve :: Series -> IO (Maybe h),
  -- | Obtain all the hashes for a series
  resolves :: Series -> IO [h]
}<|MERGE_RESOLUTION|>--- conflicted
+++ resolved
@@ -5,11 +5,7 @@
 import GHC.Generics
 import Data.ByteString (ByteString)
 
-<<<<<<< HEAD
-newtype Series = Series ByteString deriving (Generic)
-=======
-newtype Series = Series ByteString deriving (Eq, Ord, Show)
->>>>>>> 65c1258a
+newtype Series = Series ByteString deriving (Generic, Eq, Ord, Show)
 
 -- | Represents an immutable content-addressed storage layer.
 -- We can insert some bytes, getting back a hash which can be used for lookup:
