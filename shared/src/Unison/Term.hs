--- conflicted
+++ resolved
@@ -38,11 +38,8 @@
 import qualified Unison.Hashable as Hashable
 import qualified Unison.JSON as J
 import qualified Unison.Reference as Reference
-<<<<<<< HEAD
 import qualified Unison.Type as Type
-=======
 import qualified Unison.Remote as Remote
->>>>>>> 8fae5f5a
 
 -- | Literals in the Unison language
 data Literal
