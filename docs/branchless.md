--- conflicted
+++ resolved
@@ -1,10 +1,6 @@
 ## TODO tracking refactoring of existing functionality
 
-<<<<<<< HEAD
-* [ ] Implement `Branch.sync` operation that synchronizes a monadic `Branch` to disk
-=======
 * [x] Implement `Branch.sync` operation that synchronizes a monadic `Branch` to disk
->>>>>>> 541b6992
 * [ ] Implement something like `Branch.fromDirectory : FilePath -> IO (Branch IO)` for getting a lazy proxy for a `Branch`
   - Also `Branch.fromExternal : (Path -> m ByteString) -> Hash -> m (Branch m)`
   - Could we create a `Branch` from a GitHub reference? Seems like yeah, it's just going to do some HTTP fetching.
@@ -23,11 +19,8 @@
 * [ ] `find` takes an optional path
 * [ ] `fork` takes a `RepoPath` (or we could have a dedicated command like `clone`)
 * [ ] `merge` takes at least a path, if not a `RepoPath`
-* [ ] `publish` or `push`that takes a local path and a remote path? 
-
-<<<<<<< HEAD
-# Branchless codebase format
-=======
+* [ ] `publish` or `push`that takes a local path and a remote path?
+
 
 ## Branchless codebase format
 
@@ -78,7 +71,6 @@
 ```
 
 `mv` / `rename` command: can refer to Terms, Types, Directories, or all three.  Use hash-qualified names to discriminate.
->>>>>>> 541b6992
 
 ## Namespaces
 
@@ -98,7 +90,7 @@
 data Namespace m = Namespace
 	{ terms :: Relation NameSegment Referent
   , types :: Relation NameSegment Reference
-  , children :: Relation NameSegment (Branch' m) 
+  , children :: Relation NameSegment (Branch' m)
   }
 ```
 
@@ -123,13 +115,9 @@
 
 ### Backup Names?
 
-For pretty-printing, we want a name for every hash.  Even for hashes we deleted the names for. 😐  
-
-<<<<<<< HEAD
-* When we delete a name `x` from path `/p` (i.e. `/p/x`), we add the name `/_deleted/p/x`. <!-- pchiusano: I like this option, it's simple -->
-=======
+For pretty-printing, we want a name for every hash.  Even for hashes we deleted the names for. 😐
+
 * When we delete a name `x` from path `/p` (i.e. `/p/x`), we add the name `/_deleted/p/x`.  <!-- pchiusano: I like this option, it's simple -->
->>>>>>> 541b6992
 
 * Or, do we just disallow removing the last name of things with dependencies?
 
@@ -141,7 +129,7 @@
 newtype EditMap = EditMap { toMap :: Map GUID (Causal Edits) }
 
 data Edits = Edits
-	{ terms :: Relation Reference TermEdit 
+	{ terms :: Relation Reference TermEdit
 	, types :: Relation Reference TypeEdit
 	}
 
@@ -164,12 +152,9 @@
   e.g. `https://github.com/<user>/<repo>/<...>/<guid>[/hash]`
 * `clone.edits <remote-url> [local-name]`
   * `guid` comes from remote-url, and is locally given the name `local-name`
-  * if `local-name` is omitted, then copy name from `remote-url`.  
+  * if `local-name` is omitted, then copy name from `remote-url`.
   * if `local-name` already exists locally with a different `guid`, then abort.
 
-<<<<<<< HEAD
----
-=======
 ### Editsets as first-class unison terms:
 Benefits:
 * Don't have two separate dimensions of forking and causality (namespace vs edits).
@@ -193,9 +178,8 @@
 
 If no (we don't provide user syntax for constructing `EditSets` in .u file):
 
-* EditSets are part of the term language?  
+* EditSets are part of the term language?
 * Or a constructor with a particular hash? (Applied to Unison terms)
->>>>>>> 541b6992
 
 ## Collecting external dependencies
 
@@ -224,22 +208,13 @@
 Dependencies/G/h#zzz
 ```
 
-<!-- pchiusano: 
+<!-- pchiusano:
 I like this option the best. Reasons:
-<<<<<<< HEAD
-
-=======
->>>>>>> 541b6992
 - Option 2 seems ill defined and probably complicated, so let's nix that.
 - Option 3 is simple, but is more work for the user, and also the easiest way for the user to address is to copy the whole tree of whatever dependent library they are using, even if they are just using a handful of functions. An automated procedure can produce a minimal set of named dependencies.
 - Having a somewhat opinionated convention like this makes the code easier to read - you can easily view the minimal third-party dependencies used by a library.
 - Option 1 doesn't preclude you from picking some other convention for where you put those dependencies, if you really want.
-<<<<<<< HEAD
-
---> 
-
-=======
---> 
+-->
 
 <!-- atacratic:
 Under 'collecting external dependencies', I guess a difficult case for idea 1 'names relative to the nearest parent' would be the following:
@@ -262,22 +237,19 @@
 Is all manipulation of namespaces going to happen interactively at the CLI? ('import this namespace from here to there with this prefix'.) Is that maybe bad for the same reason that repls are bad (and watch statements are awesome)? I guess the alternative would be having a little language for stitching together namespaces.
 -->
 
->>>>>>> 541b6992
 ### Idea 2: Somehow derive from qualified imports used?
 
-If 
-
-### Idea 3: Surface the condition* to the user 
+If
+
+### Idea 3: Surface the condition* to the user
 
 *the condition = the publication node contains definitions that reference definitions not under the publication node.
 
 Ask them to create aliases below the publication point?
 
-### Idea 4: Add external names to `./_auxNames/` 
+### Idea 4: Add external names to `./_auxNames/`
 
 The nearest aux-name would only be used to render code only if there were no primary names known.
-
-<!-- pchiusano: hmm, how does this differ from Idea 3? --> 
 
 ### Idea 5: Something with symlinks
 
@@ -306,9 +278,9 @@
 
 This lets us avoid redistributing libs unnecessarily — let the requesting user get it from wherever we got it from.  But it doesn't specifically address this external naming question.
 
-We might be publishing `/app/foo` which references definitions we got from `repo1`.  Somewhere in our tree (possibly under `/app/foo` and possibly not?) we have a link to `repo1`.  
-
-Somewhere under `/app/foo` we reference some defn from `repo1`. 
+We might be publishing `/app/foo` which references definitions we got from `repo1`.  Somewhere in our tree (possibly under `/app/foo` and possibly not?) we have a link to `repo1`.
+
+Somewhere under `/app/foo` we reference some defn from `repo1`.
 
 Transitive publication algorithm:
 
@@ -366,7 +338,7 @@
 
 ## Github Notes
 
-Github uses a few different URL schemes.  They call the ones you can pluck off their website "html_url"s.  They let you refer to files and directories, and can be parameterized by git _treeish_ (branch, tag, commit).  
+Github uses a few different URL schemes.  They call the ones you can pluck off their website "html_url"s.  They let you refer to files and directories, and can be parameterized by git _treeish_ (branch, tag, commit).
 
 We can interpret these to refer to the root of a namespace. https://github.com/unisonweb/unison can be interpreted as:
 
@@ -380,12 +352,12 @@
 GithubRef "unisonweb" "unison" <$> matchBranch "unisonweb" "unison" "topic/370/"
 ```
 
-Branch names can contain slashes, such as `topic/370`, complicating parsing if there's meant to be path info following the branch name.  
+Branch names can contain slashes, such as `topic/370`, complicating parsing if there's meant to be path info following the branch name.
 
 1. Fortunately, if you have a git branch `a/b` then it's not possible to create branches `a` or `a/b/c`.  So you can load the [list of branches](https://api.github.com/repos/unisonweb/unison/branches) from JSON, and then test them against that treeish-prefixed path without ambiguity.
 2. Github's website doesn't know how to navigate into `Causal` structures, so it's never going to give us URLs with paths into a Unison namespace.  So maybe this is a moot point.
 
-So, I would still go ahead with the made-up `gh:username/repo[:treeish][/path]` URI scheme; we can try to support the other URLs mentioned above, and let them refer to the root of the published namespace.  
+So, I would still go ahead with the made-up `gh:username/repo[:treeish][/path]` URI scheme; we can try to support the other URLs mentioned above, and let them refer to the root of the published namespace.
 
 Our Javascript viewer can be made to create URLs with query params or fragments in them that can indicate the Unison path, and those can be the ones we share in tweets, etc:
 
