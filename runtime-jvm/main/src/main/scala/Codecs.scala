--- conflicted
+++ resolved
@@ -132,12 +132,7 @@
             val id = readId(src)
             val cid = readConstructorId(src)
             val children = readArray(readChildValueOption _)
-<<<<<<< HEAD
-            Value.EffectBind(id,
-                             cid,
-=======
             Value.EffectBind(id, cid,
->>>>>>> 0ab12869
                              children.init, children.last.asInstanceOf[Value.Lambda])
           case 26 => new Ref(src.getString, readChildValue())
           case 27 => /* External */
