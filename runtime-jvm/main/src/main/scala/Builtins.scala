package org.unisonweb

import java.util.function.{LongBinaryOperator, LongPredicate, LongUnaryOperator}

import org.unisonweb.Term.{Name, Term}
import org.unisonweb.Value.Lambda
import org.unisonweb.Value.Lambda.Lambda1
import org.unisonweb.compilation._
import org.unisonweb.util.Text.Text
import org.unisonweb.util.{Sequence, Stream, Text}

/* Sketch of convenience functions for constructing builtin functions. */
object Builtins {
  def env =
    (new Array[U](20), new Array[B](20), StackPtr.empty, Result())

  // Stream.empty : Stream a
  val Stream_empty =
    c0z("Stream.empty", Stream.empty[Value])


<<<<<<< HEAD
  // Stream.fromInt : Integer -> Stream Integer
  val Stream_fromInt = // Stream.iterate(unison 0)(Integer_inc)
    fp_z("Stream.fromInt", "n", Stream.fromUnison)
=======
  // Stream.fromInt : Int64 -> Stream Int64
  val Stream_fromInt = // Stream.iterate(unison 0)(Int64_inc)
    fp_l("Stream.fromInt", "n", Stream.fromUnison)
>>>>>>> 53e4ad75

  // Stream.cons : a -> Stream a -> Stream a
  val Stream_cons =
    fpp_z("Stream.cons", "v", "stream",
          (v: Value, stream: Stream[Value]) => v :: stream)

  val Stream_take =
    flp_z("Stream.take", "n", "stream",
          (n, s: Stream[Value]) => s.take(n))

  val Stream_drop =
    flp_z("Stream.drop", "n", "stream",
          (n, s: Stream[Value]) => s.drop(n))

  // Stream.map : (a -> b) -> Stream a -> Stream b
  val Stream_map =
    fpp_z("Stream.map", "f", "stream",
          (f: Value, s: Stream[Value]) =>
            s.map(UnisonToScala.toUnboxed1(f.asInstanceOf[Lambda])(env)))

  // Stream.foldLeft : b -> (b -> a -> b) -> Stream a -> b
  val Stream_foldLeft =
    fppp_p("Stream.foldLeft", "acc", "f", "stream",
           (acc: Value, f: Value, s: Stream[Value]) =>
             s.foldLeft(acc)(
               UnisonToScala.toUnboxed2(f.asInstanceOf[Lambda])(env))
           // todo: env needs to be bigger here
    )

  abstract class FPPP_P[A,B,C,D] { def apply(a: A, b: B, c: C): D }
  def fppp_p[A,B,C,D](name: Name, arg1: Name, arg2: Name, arg3: Name,
                      f: FPPP_P[A,B,C,D])
                     (implicit
                      A: Decode[A],
                      B: Decode[B],
                      C: Decode[C],
                      D: Encode[D]): (Name, Computation) = {
    val body: Computation =
      (r,rec,top,stackU,x1,x0,stackB,x1b,x0b) => {
        D.encode(r, f(
          A.decode(top.u(stackU, 0), top.b(stackB, 0)),
          B.decode(x1, x1b),
          C.decode(x0, x0b)
        ))
      }
    val decompiled = Term.Id(name)
    val lambda =
      new Value.Lambda.ClosureForming(3, body, None, decompiled, Array()) {
      override def names: List[Name] = List(arg1, arg2, arg3)
    }
    name -> Return(lambda)
  }

  val streamBuiltins = Map(
    Stream_empty,
    Stream_fromInt,
    Stream_cons,
    Stream_drop,
    Stream_take,
    Stream_map,
    Stream_foldLeft,
  )

  // Sequence.empty : Sequence a
  val Sequence_empty: (Name, Computation) =
    c0("Sequence.empty", Sequence.empty[Value])

  // Sequence.snoc : forall a . Sequence a -> a -> Sequence a
  // Sequence.snoc [] 42
  val Sequence_snoc =
    fpp_p("Sequence.snoc", "seq", "v",
         (seq: Sequence[Value], v: Value) => seq :+ v)

  val Sequence_cons =
    fpp_p("Sequence.cons", "v", "seq",
         (v: Value, seq: Sequence[Value]) => v +: seq)

  val Sequence_take =
    flp_p("Sequence.take", "n", "seq", (n, seq: Sequence[Value]) => seq take n)

  val Sequence_size =
    fp_p("Sequence.size", "seq", (seq: Sequence[Value]) => seq.size)

  def c0[A:Decompile](name: String, a: => A)
                     (implicit A: Encode[A]): (Name, Computation.C0) =
    (name, r => A.encode(r, a))

  def c0z[A](name: String, a: => A)(implicit A: LazyEncode[A]): (Name, Computation.C0) =
    (name, r => A.encodeOp(r, a, name))

  def termFor(b: (Name, Computation)): Term = Term.Id(b._1)
  def termFor(b: (Name, UnboxedType, Computation)): Term = Term.Id(b._1)
  def computationFor(b: (Name, Computation)): Computation = builtins(b._1)
  def lambdaFor(b: (Name, Computation)): Lambda =
    computationFor(b) match { case Return(lam: Lambda) => lam }

  //
  // naming convention
  //   - fb_b is a function taking 1 boxed arg, returning 1 boxed result
  //   - fbu_b is a function taking 1 boxed arg, 1 unboxed arg, returning a boxed result
  //   - fuu_u is a function taking 2 unboxed args, returning an unboxed result
  val seqBuiltins = Map(
    // Sequences
    Sequence_empty,
    Sequence_snoc,
    Sequence_cons,
    Sequence_take,
    Sequence_size
  )

  // Signed machine integers
  val Int64_inc =
    fl_l("Int64.inc", "x", _ + 1)

  val Int64_isEven =
    fl_b("Int64.isEven", "x", _ % 2 == 0)

  val Int64_isOdd =
    fl_b("Int64.isOdd", "x", _ % 2 != 0)

  val Int64_add =
    fll_l("Int64.+", "x", "y", _ + _)

  val Int64_mul =
    fll_l("Int64.*", "x", "y", _ * _)

  val Int64_sub =
    fll_l("Int64.-", "x", "y", _ - _)

  val Int64_div =
    fll_l("Int64./", "x", "y", _ / _)

  val Int64_eq =
    fll_b("Int64.==", "x", "y", _ == _)

  val Int64_neq =
    fll_b("Int64.!=", "x", "y", _ != _)

  val Int64_lteq =
    fll_b("Int64.<=", "x", "y", _ <= _)

  val Int64_gteq =
    fll_b("Int64.>=", "x", "y", _ >= _)

  val Int64_lt =
    fll_b("Int64.<", "x", "y", _ < _)

  val Int64_gt =
    fll_b("Int64.>", "x", "y", _ > _)

  val Int64_signum =
    fl_l("Int64.signum", "x", _.signum)

  val Int64_negate =
    fl_l("Int64.negate", "x", -_)

  // Unsigned machine integers
  val UInt64_toInt64 =
    fl_l("UInt64.toInt64", "x", x => x)

  val UInt64_inc =
    fn_n("UInt64.inc", "x", _ + 1)

  val UInt64_isEven =
    fl_b("UInt64.isEven", "x", _ % 2 == 0)

  val UInt64_isOdd =
    fl_b("UInt64.isOdd", "x", _ % 2 != 0)

  val UInt64_add =
    fnn_n("UInt64.+", "x", "y", _ + _)

  val UInt64_mul =
    fnn_n("UInt64.*", "x", "y", _ * _)

  val UInt64_drop =
    fnn_n("UInt64.drop", "x", "y", (x, y) =>
      if (x < 0 && y < 0)
        if (x >= y) x - y else 0
      else if (x < 0 && y >= 0) x - y
      else if (x >= 0 && y < 0) 0
      else x - y max 0
  )

  val UInt64_sub =
    fnn_n("UInt64.sub", "x", "y", (x, y) => x - y)

  val UInt64_div =
    fnn_n("UInt64./", "x", "y", java.lang.Long.divideUnsigned(_,_))

  val UInt64_eq =
    fll_b("UInt64.==", "x", "y", _ == _)

  val UInt64_neq =
    fll_b("UInt64.!=", "x", "y", _ != _)

  val UInt64_lteq =
    fll_b("UInt64.<=", "x", "y", (x, y) =>
      java.lang.Long.compareUnsigned(x,y) <= 0
    )

  val UInt64_gteq =
    fll_b("UInt64.>=", "x", "y", (x, y) =>
      java.lang.Long.compareUnsigned(x,y) >= 0
    )

  val UInt64_lt =
    fll_b("UInt64.<", "x", "y", (x, y) =>
      java.lang.Long.compareUnsigned(x,y) < 0
    )

  val UInt64_gt =
    fll_b("UInt64.>", "x", "y", (x, y) =>
      java.lang.Long.compareUnsigned(x,y) > 0
    )

  val numericBuiltins: Map[Name, Computation] = Map(
    // arithmetic
    Int64_inc,
    Int64_add,
    Int64_sub,
    Int64_mul,
    Int64_div,
    Int64_signum,
    Int64_negate,

    UInt64_toInt64,
    UInt64_inc,
    UInt64_isEven,
    UInt64_isOdd,
    UInt64_mul,
    UInt64_drop,
    UInt64_add,
    UInt64_sub,
    UInt64_div,

    // comparison
    Int64_eq,
    Int64_neq,
    Int64_lteq,
    Int64_gteq,
    Int64_lt,
    Int64_gt,
    UInt64_eq,
    UInt64_neq,
    UInt64_lteq,
    UInt64_gteq,
    UInt64_lt,
    UInt64_gt,
  )

  val Boolean_not =
    fb_b("Boolean.not", "b", !_)

  val booleanBuiltins = Map(
    Boolean_not,
  )

  val Text_empty =
    c0("Text.empty", util.Text.empty)

  val Text_concatenate =
    fpp_p("Text.concatenate", "textL", "textR", (t1: Text, t2: Text) => t1 ++ t2)

  val Text_take =
    flp_p("Text.take", "codepoint-count", "text",
          (codepointCount, t: Text) => t take codepointCount)

  val Text_drop =
    flp_p("Text.drop", "codepoint-count", "text",
          (codepointCount, t: Text) => t drop codepointCount)

  val Text_size =
    fp_p("Text.size", "text", (t: Text) => t.size)

  val Text_eq =
    fpp_b[Text,Text]("Text.==", "t1", "t2", _ == _)

  val Text_neq =
    fpp_b[Text,Text]("Text.!=", "t1", "t2", _ != _)

  val Text_lteq =
    fpp_b[Text,Text]("Text.<=", "t1", "t2", Text.compare(_,_) <= 0)

  val Text_gteq =
    fpp_b[Text,Text]("Text.>=", "t1", "t2", Text.compare(_,_) >= 0)

  val Text_lt =
    fpp_b[Text,Text]("Text.<", "t1", "t2", Text.compare(_,_) < 0)

  val Text_gt =
    fpp_b[Text,Text]("Text.>", "t1", "t2", Text.compare(_,_) > 0)

  val textBuiltins = Map(
    Text_empty,
    Text_concatenate,
    Text_take,
    Text_drop,
    Text_size,
    // todo: indexing, once we add

    Text_eq,
    Text_neq,
    Text_lteq,
    Text_gteq,
    Text_lt,
    Text_gt
  )

  // don't remove the type annotation
  val Debug_crash: (Term.Name, Computation) =
    ("Debug.crash", (r => sys.error("called Debug.crash")): Computation.C0)

  val debugBuiltins = Map(Debug_crash)

  val builtins: Map[Name, Computation] =
    streamBuiltins ++ seqBuiltins ++ numericBuiltins ++
    booleanBuiltins ++ textBuiltins ++ debugBuiltins

  // Polymorphic one-argument function
  def fp_p[A,B](name: Name, arg: Name, f: A => B)
               (implicit A: Decode[A], B: Encode[B]): (Name, Computation) = {
    val body: Computation.C1P = (r,x0,x0b) => B.encode(r, f(A.decode(x0, x0b)))
    val decompile = Term.Id(name)
    name -> Return(new Lambda1(arg, body, None, decompile))
  }

  // Monomorphic one-argument function on unboxed values
  def _fu_u(name: Name,
            arg: Name,
            outputType: UnboxedType,
            f: LongUnaryOperator): (Name, Computation) = {
    val body: Computation.C1U = (r,x0) => {
      // Unintuitively, we store the type of the unboxed value in `boxed`
      // since that's a field we don't use for unboxed values.
      r.boxed = outputType
      f.applyAsLong(x0)
    }
    val decompile = Term.Id(name)
    val computation = Return(new Lambda1(arg, body, Some(outputType), decompile))
    name -> computation
  }

//// a possibly faster model, but didn't see a clean analogue for fuu_u.
//  def fu_u(name: Name, arg: Name, outputType: UnboxedType)
//          (body: Computation.C1U): (Name, Computation) =
//    name -> Return(new Lambda1(arg, body, Some(outputType), Term.Id(name)))

  abstract class B_B { def test(b: Boolean): Boolean }
  def fb_b(name: Name, arg: Name, f: B_B): (Name, Computation) =
    _fu_u(name, arg, UnboxedType.Boolean,
         u => boolToUnboxed(f.test(unboxedToBool(u))))

  def fl_b(name: Name, arg: Name, f: LongPredicate): (Name, Computation) =
    _fu_u(name, arg, UnboxedType.Boolean,
         u => boolToUnboxed(f.test(unboxedToLong(u))))

  def fl_l(name: Name, arg: Name, f: LongUnaryOperator): (Name, Computation) =
    _fu_u(name, arg, UnboxedType.Int64,
          u => longToUnboxed(f.applyAsLong(unboxedToLong(u))))

  // UInt64 -> UInt64
  def fn_n(name: Name, arg: Name, f: LongUnaryOperator): (Name, Computation) =
    _fu_u(name, arg, UnboxedType.UInt64,
          u => longToUnboxed(f.applyAsLong(unboxedToLong(u))))

  def fp_z[A,B](name: Name, arg: Name, f: A => B)
               (implicit A: Decode[A], B: LazyEncode[B]): (Name, Computation) = {
    val body: Computation.C1P = (r,x0,x0b) => {
      B.encodeOp(r, f(A.decode(x0, x0b)), name, Value.fromParam(x0, x0b))
    }
    val lambda = new Lambda.Lambda1(arg, body, None, Term.Id(name))
    name -> Return(lambda)
  }

  def fpp_p[A,B,C](name: Name, arg1: String, arg2: String, f: (A,B) => C)
                  (implicit A: Decode[A],
                            B: Decode[B],
                            C: Encode[C]): (Name, Computation) = {
    val body: Computation.C2P =
      (r,x1,x0,x1b,x0b) =>
        C.encode(r, f(A.decode(x1, x1b), B.decode(x0, x0b)))
    val decompiled = Term.Id(name)
    val lambda = new Lambda.ClosureForming(List(arg1, arg2), body, None, decompiled)
    name -> Return(lambda)
  }

  def fpp_z[A,B,C](name: Name, arg1: String, arg2: String, f: (A,B) => C)
                  (implicit A: Decode[A],
                   B: Decode[B],
                   C: LazyEncode[C]): (Name, Computation) = {
    val body: Computation.C2P =
      (r,x1,x0,x1b,x0b) => {
        val a = A.decode(x1, x1b)
        val b = B.decode(x0, x0b)
        C.encodeOp(r, f(a, b), name,
                   Value.fromParam(x1, x1b),
                   Value.fromParam(x0, x0b))
      }
    val decompiled = Term.Id(name)
    val lambda = new Lambda.ClosureForming(List(arg1, arg2), body, None, decompiled)
    name -> Return(lambda)
  }

  abstract class FLP_P[A,B] { def apply(l: Long, a: A): B }
  def flp_p[A:Decode,B:Encode](name: Name, arg1: Name, arg2: Name, f: FLP_P[A,B]) =
    _fup_p(name, arg1, arg2, (u, p: A) => f(unboxedToLong(u), p))

  abstract class FUP_P[A,B] { def apply(u: U, p: A): B }
  def _fup_p[A,B](name: Name, arg1: Name, arg2: Name, f: FUP_P[A,B])
                 (implicit A: Decode[A],
                          B: Encode[B]): (Name, Computation) = {
    val body: Computation.C2P = (r,x1,x0,_,x0b) =>
      B.encode(r, f(x1, A.decode(x0, x0b)))
    val decompiled = Term.Id(name)
    val lambda = new Lambda.ClosureForming(List(arg1, arg2), body, None, decompiled)
    name -> Return(lambda)
  }

  abstract class FPP_P[A,B,C] { def apply(a: A, b: B): C }
  def fpp_z[A,B,C](name: Name, arg1: Name, arg2: Name, f: FPP_P[A,B,C])
                  (implicit A: Decode[A], B: Decode[B], C: LazyEncode[C]): (Name, Computation) = {
    val body: Computation.C2P = (r,x1,x0,x1b,x0b) =>
      C.encodeOp(r, f(A.decode(x1,x1b), B.decode(x1,x1b)),
                 name,
                 Value.fromParam(x1,x1b),
                 Value.fromParam(x0,x0b))
    name -> Return(new Value.Lambda.ClosureForming2(arg1, arg2, body, None, Term.Id(name)))
  }


  def flp_z[A:Decode,B:LazyEncode](name: Name, arg1: Name, arg2: Name, f: FLP_P[A,B]) =
    _fup_z[A,B](name, arg1, arg2, (u, a) => f(unboxedToLong(u), a))

  def _fup_z[A,B](name: Name, arg1: Name, arg2: Name, f: FUP_P[A,B])
                (implicit A: Decode[A],
                          B: LazyEncode[B]): (Name, Computation) = {
    val body: Computation.C2P = (r,x1,x0,x1b,x0b) =>
      B.encodeOp(r, f(x1, A.decode(x0, x0b)), name,
                 Value.fromParam(x1, x1b),
                 Value.fromParam(x0, x0b))

    val decompiled = Term.Id(name)
    val lambda = new Lambda.ClosureForming(List(arg1, arg2), body, None, decompiled)
    name -> Return(lambda)
  }

  abstract class FPP_B[A,B] { def apply(a: A, b: B): Boolean }
  def fpp_b[A:Decode,B:Decode](name: Name, arg1: Name, arg2: Name, f: FPP_B[A,B]) =
    _fpp_u[A,B](name, arg1, arg2, UnboxedType.Boolean, (a,b) => boolToUnboxed(f(a,b)))

  abstract class FPP_U[A,B] { def apply(a: A, b: B): U }
  def _fpp_u[A,B](name: Name, arg1: Name, arg2: Name,
                   outputType: UnboxedType, f: FPP_U[A,B])
                  (implicit A: Decode[A],
                            B: Decode[B]): (Name, Computation) = {
    val body: Computation =
      (r,_,_,_,x1,x0,_,x1b,x0b) => {
        r.boxed = outputType
        f(A.decode(x1, x1b), B.decode(x0, x0b))
      }
    val decompiled = Term.Id(name)
    val lambda = new Lambda.ClosureForming(List(arg1, arg2), body, None, decompiled)
    name -> Return(lambda)
  }

  def fll_l(name: Name, arg1: Name, arg2: Name, f: LongBinaryOperator): (Name, Computation) =
    _fuu_u(name, arg1, arg2, UnboxedType.Int64,
           (u1, u2) => longToUnboxed(f.applyAsLong(unboxedToLong(u1), unboxedToLong(u2))))

  def fnn_n(name: Name, arg1: Name, arg2: Name, f: LongBinaryOperator) =
    _fuu_u(name, arg1, arg2, UnboxedType.UInt64,
           (u1, u2) => longToUnboxed(f.applyAsLong(unboxedToLong(u1), unboxedToLong(u2))))

  abstract class FLL_B { def apply(l1: Long, l2: Long): Boolean }
  def fll_b(name: Name, arg1: Name, arg2: Name, f: FLL_B): (Name, Computation) =
    _fuu_u(name, arg1, arg2, UnboxedType.Boolean,
           (u1, u2) => boolToUnboxed(f(unboxedToLong(u1), unboxedToLong(u2))))

  def _fuu_u(name: Name,
             arg1: Name,
             arg2: Name,
             outputType: UnboxedType,
             f: LongBinaryOperator): (Name, Computation) = {
    val body: Computation.C2U = (r,x1,x0) => {
      r.boxed = outputType
      f.applyAsLong(x1, x0)
    }

    val decompiled = Term.Id(name)
    val lam = new Lambda(List(arg1, arg2), body, Some(outputType), decompiled) {
      self =>

      override def saturatedNonTailCall(args: List[Computation]) = args match {
        case List(Return(Value.Unboxed(n1, _)),
                  Return(Value.Unboxed(n2, _))) =>
          val n3 = f.applyAsLong(n1,n2) // constant fold
        val c : Computation.C0 = r => { r.boxed = outputType; n3 }
          c
        case List(CompiledVar0,Return(Value.Unboxed(n, _))) =>
          val c : Computation.C1U = (r,x0) => {
            r.boxed = outputType
            f.applyAsLong(x0, n)
          }
          c
        case List(CompiledVar1,Return(Value.Unboxed(n, _))) =>
          val c : Computation.C2U = (r,x1,_) => {
            r.boxed = outputType
            f.applyAsLong(x1, n)
          }
          c
        case List(Return(Value.Unboxed(n, _)), CompiledVar0) =>
          val c: Computation.C1U = (r,x0) => {
            r.boxed = outputType
            f.applyAsLong(n,x0)
          }
          c
        case List(Return(Value.Unboxed(n, _)), CompiledVar1) =>
          val c: Computation.C2U = (r,x1,_) => {
            r.boxed = outputType
            f.applyAsLong(n,x1)
          }
          c
        case List(CompiledVar1,CompiledVar0) =>
          val c: Computation.C2U = (r,x1,x0) => {
            r.boxed = outputType
            f.applyAsLong(x1,x0)
          }
          c
        case List(CompiledVar0,CompiledVar1) =>
          val c: Computation.C2U = (r,x1,x0) => {
            r.boxed = outputType
            f.applyAsLong(x0,x1)
          }
          c
        case List(arg1: Computation.C2U, arg2: Computation.C2U) =>
          val c: Computation.C2U = (r,x1,x0) => {
            val x1v = arg1(r, x1, x0)
            val x0v = arg2(r, x1, x0)
            r.boxed = outputType
            f.applyAsLong(x1v, x0v)
          }
          c
        case List(arg1,arg2) => (r,rec,top,stackU,x1,x0,stackB,x1b,x0b) => {
          val x1v = eval(arg1,r,rec,top,stackU,x1,x0,stackB,x1b,x0b)
          val x0v = eval(arg2,r,rec,top,stackU,x1,x0,stackB,x1b,x0b)
          r.boxed = outputType
          f.applyAsLong(x1v, x0v)
        }
      }
      override def underapply(builtins: Environment)
                             (argCount: Int, substs: Map[Name, Term]): Lambda =
        substs.toList match {
          case List((_,term)) => term match {
            case Term.Compiled(p: Param) =>
              // cast is okay, because in `fuu_u`, args are Unboxed.
              val n = p.toValue.asInstanceOf[Value.Unboxed].n
              val body: Computation =
                (r,rec,top,stackU,x1,x0,stackB,x1b,x0b) => {
                  r.boxed = outputType
                  f.applyAsLong(n, x0)
                }
              new Lambda(self.names drop argCount, body, unboxedType,
                         Term.Apply(decompiled, term))
            case _ => sys.error("")
          }
          case _ => sys.error("unpossible")
        }
    }
    name -> Return(lam)
  }

  trait Decode[+T] { def decode(u: U, b: B): T }
  object Decode extends LowPriorityDecode {
    implicit val decodeValue: Decode[Value] = (u, v) => Value.fromParam(u, v)
    implicit val decodeLong: Decode[Long] = (u,_) => u
    implicit val decodeDouble: Decode[Double] = (u,_) => unboxedToDouble(u)

// TODO: If we include this implicit, it gets selected, even if the function
// is just asking for a `Decode[Value]`.
// See https://issues.scala-lang.org/browse/SI-2509
//
//    implicit val decodeLambda: Decode[Lambda] =
//      (_, b) => b.toValue.asInstanceOf[Lambda]
  }
  trait LowPriorityDecode {
    implicit def decodeAssumeExternal[A]: Decode[A] =
      (_, b) =>
        b.toValue.asInstanceOf[External].get.asInstanceOf[A]
  }

  /** Encode a scala type `A` in `Result => U` form. */
  trait Encode[-A] { def encode(r: Result, a: A): U }
  object Encode {
    implicit def encodeExternalDirect[A:Decompile]: Encode[A] =
      (r, a) => {
        r.boxed = External(a)
        U0
      }

    implicit val encodeLong: Encode[Long] =
      (r, a) => { r.boxed = UnboxedType.Int64; longToUnboxed(a) }
    implicit val encodeInt: Encode[Int] =
      (r, a) => { r.boxed = UnboxedType.Int64; intToUnboxed(a) }
    implicit val encodeDouble: Encode[Double] =
      (r, a) => { r.boxed = UnboxedType.Float; doubleToUnboxed(a) }
  }

  trait LazyEncode[-A] {
    def encodeOp(r: Result, fnResult: A, fn: Name, args: Value*): U
  }
  object LazyEncode {
    implicit def encodeExternalLazy[A]: LazyEncode[A] =
      (r, a, fn, args) => {
        r.boxed = External(a, Term.Apply(Term.Id(fn), args.map(_.decompile): _*))
        U0
      }
  }

  trait Decompile[A] { def decompile(a: A): Term }

  object Decompile extends LowPriorityDecompile {
    implicit val decompileSequence: Decompile[Sequence[Value]] =
      s => Term.Sequence(s map (_.decompile))
    implicit val decompileText: Decompile[Text] =
      Term.Text(_)
    implicit val decompileUnit: Decompile[Unit] =
      u => BuiltinTypes.Unit.term
    implicit val decompileBoolean: Decompile[Boolean] =
      b => Term.Unboxed(boolToUnboxed(b), UnboxedType.Boolean)
    implicit def decompilePair[A,B](implicit A: Decompile[A], B: Decompile[B]): Decompile[(A,B)] =
      p => BuiltinTypes.Tuple.term(A.decompile(p._1), B.decompile(p._2))
  }

  trait LowPriorityDecompile {
    implicit val decompileValue: Decompile[Value] =
      v => v.decompile
  }

  abstract class External(val get: Any) extends Value
  object External {
    def apply[A](value: A, decompiled: Term): Value =
      new External(value) { def decompile = decompiled }
    def apply[A](value: A)(implicit A: Decompile[A]): Value =
      new External(value) {
        lazy val decompile: Term = A.decompile(value)
      }
  }
}

<|MERGE_RESOLUTION|>--- conflicted
+++ resolved
@@ -19,15 +19,9 @@
     c0z("Stream.empty", Stream.empty[Value])
 
 
-<<<<<<< HEAD
   // Stream.fromInt : Integer -> Stream Integer
   val Stream_fromInt = // Stream.iterate(unison 0)(Integer_inc)
     fp_z("Stream.fromInt", "n", Stream.fromUnison)
-=======
-  // Stream.fromInt : Int64 -> Stream Int64
-  val Stream_fromInt = // Stream.iterate(unison 0)(Int64_inc)
-    fp_l("Stream.fromInt", "n", Stream.fromUnison)
->>>>>>> 53e4ad75
 
   // Stream.cons : a -> Stream a -> Stream a
   val Stream_cons =
@@ -75,9 +69,7 @@
       }
     val decompiled = Term.Id(name)
     val lambda =
-      new Value.Lambda.ClosureForming(3, body, None, decompiled, Array()) {
-      override def names: List[Name] = List(arg1, arg2, arg3)
-    }
+      new Value.Lambda.ClosureForming(List(arg1, arg2, arg3), body, None, decompiled)
     name -> Return(lambda)
   }
 
@@ -455,7 +447,7 @@
                  name,
                  Value.fromParam(x1,x1b),
                  Value.fromParam(x0,x0b))
-    name -> Return(new Value.Lambda.ClosureForming2(arg1, arg2, body, None, Term.Id(name)))
+    name -> Return(new Value.Lambda.ClosureForming(List(arg1, arg2), body, None, Term.Id(name)))
   }
 
 
